--- conflicted
+++ resolved
@@ -4,479 +4,479 @@
 window.MicrosoftGraph = require('./lib/src/index.js');
 },{"./lib/src/index.js":7}],2:[function(require,module,exports){
 (function (Buffer){
-"use strict";
-Object.defineProperty(exports, "__esModule", { value: true });
-var GraphHelper = (function () {
-    function GraphHelper() {
-    }
-    GraphHelper.serializeContent = function (content) {
-        var className = content.constructor.name;
-        if (className === 'Buffer'
-            || className === 'Blob'
-            || className === 'File'
-            || className === 'FormData'
-            || typeof content === 'string') {
-            return content;
-        }
-        if (className === 'ArrayBuffer') {
-            content = Buffer.from(content);
-        }
-        else if (className === 'Int8Array'
-            || className === 'Int16Array'
-            || className === 'Int32Array'
-            || className === 'Uint8Array'
-            || className === 'Uint16Array'
-            || className === 'Uint32Array'
-            || className === 'Uint8ClampedArray'
-            || className === 'Float32Array'
-            || className === 'Float64Array'
-            || className === 'DataView') {
-            content = Buffer.from(content.buffer);
-        }
-        else {
-            try {
-                content = JSON.stringify(content);
-            }
-            catch (error) {
-                console.log(error);
-                throw new Error('Invalid JSON content');
-            }
-        }
-        return content;
-    };
-    return GraphHelper;
-}());
-exports.GraphHelper = GraphHelper;
+"use strict";
+Object.defineProperty(exports, "__esModule", { value: true });
+var GraphHelper = (function () {
+    function GraphHelper() {
+    }
+    GraphHelper.serializeContent = function (content) {
+        var className = content.constructor.name;
+        if (className === 'Buffer'
+            || className === 'Blob'
+            || className === 'File'
+            || className === 'FormData'
+            || typeof content === 'string') {
+            return content;
+        }
+        if (className === 'ArrayBuffer') {
+            content = Buffer.from(content);
+        }
+        else if (className === 'Int8Array'
+            || className === 'Int16Array'
+            || className === 'Int32Array'
+            || className === 'Uint8Array'
+            || className === 'Uint16Array'
+            || className === 'Uint32Array'
+            || className === 'Uint8ClampedArray'
+            || className === 'Float32Array'
+            || className === 'Float64Array'
+            || className === 'DataView') {
+            content = Buffer.from(content.buffer);
+        }
+        else {
+            try {
+                content = JSON.stringify(content);
+            }
+            catch (error) {
+                console.log(error);
+                throw new Error('Invalid JSON content');
+            }
+        }
+        return content;
+    };
+    return GraphHelper;
+}());
+exports.GraphHelper = GraphHelper;
 
 }).call(this,require("buffer").Buffer)
 },{"buffer":9}],3:[function(require,module,exports){
-"use strict";
-Object.defineProperty(exports, "__esModule", { value: true });
-var es6_promise_1 = require("es6-promise");
-require("isomorphic-fetch");
-var common_1 = require("./common");
-var ResponseHandler_1 = require("./ResponseHandler");
-var RequestMethod_1 = require("./RequestMethod");
-var GraphHelper_1 = require("./GraphHelper");
-var GraphRequest = (function () {
-    function GraphRequest(config, path) {
-        this.config = config;
-        this._headers = {};
-        this.urlComponents = {
-            host: this.config.baseUrl,
-            version: this.config.defaultVersion,
-            oDataQueryParams: {},
-            otherURLQueryParams: {}
-        };
-        this.parsePath(path);
-    }
-    GraphRequest.prototype.header = function (headerKey, headerValue) {
-        this._headers[headerKey] = headerValue;
-        return this;
-    };
-    GraphRequest.prototype.headers = function (headers) {
-        for (var key in headers) {
-            this._headers[key] = headers[key];
-        }
-        return this;
-    };
-    GraphRequest.prototype.parsePath = function (rawPath) {
-        if (rawPath.indexOf("https://") != -1) {
-            rawPath = rawPath.replace("https://", "");
-            var endOfHostStrPos = rawPath.indexOf("/");
-            this.urlComponents.host = "https://" + rawPath.substring(0, endOfHostStrPos);
-            rawPath = rawPath.substring(endOfHostStrPos + 1, rawPath.length);
-            var endOfVersionStrPos = rawPath.indexOf("/");
-            this.urlComponents.version = rawPath.substring(0, endOfVersionStrPos);
-            rawPath = rawPath.substring(endOfVersionStrPos + 1, rawPath.length);
-        }
-        if (rawPath.charAt(0) == "/") {
-            rawPath = rawPath.substr(1);
-        }
-        var queryStrPos = rawPath.indexOf("?");
-        if (queryStrPos == -1) {
-            this.urlComponents.path = rawPath;
-        }
-        else {
-            this.urlComponents.path = rawPath.substr(0, queryStrPos);
-            var queryParams = rawPath.substring(queryStrPos + 1, rawPath.length).split("&");
-            for (var _i = 0, queryParams_1 = queryParams; _i < queryParams_1.length; _i++) {
-                var queryParam = queryParams_1[_i];
-                var queryParams_2 = queryParam.split("=");
-                var key = queryParams_2[0];
-                var value = queryParams_2[1];
-                if (common_1.oDataQueryNames.indexOf(key)) {
-                    this.urlComponents.oDataQueryParams[key] = value;
-                }
-                else {
-                    this.urlComponents.otherURLQueryParams[key] = value;
-                }
-            }
-        }
-    };
-    GraphRequest.prototype.urlJoin = function (urlSegments) {
-        var tr = function (s) { return s.replace(/\/+$/, ''); };
-        var tl = function (s) { return s.replace(/^\/+/, ''); };
-        var joiner = function (pre, cur) { return [tr(pre), tl(cur)].join('/'); };
-        var parts = Array.prototype.slice.call(urlSegments);
-        return parts.reduce(joiner);
-    };
-    GraphRequest.prototype.buildFullUrl = function () {
-        var url = this.urlJoin([this.urlComponents.host,
-            this.urlComponents.version,
-            this.urlComponents.path])
-            + this.createQueryString();
-        if (this.config.debugLogging) {
-            console.log(url);
-        }
-        return url;
-    };
-    GraphRequest.prototype.version = function (v) {
-        this.urlComponents.version = v;
-        return this;
-    };
-    GraphRequest.prototype.select = function (properties) {
-        this.addCsvQueryParamater("$select", properties, arguments);
-        return this;
-    };
-    GraphRequest.prototype.expand = function (properties) {
-        this.addCsvQueryParamater("$expand", properties, arguments);
-        return this;
-    };
-    GraphRequest.prototype.orderby = function (properties) {
-        this.addCsvQueryParamater("$orderby", properties, arguments);
-        return this;
-    };
-    GraphRequest.prototype.filter = function (filterStr) {
-        this.urlComponents.oDataQueryParams["$filter"] = filterStr;
-        return this;
-    };
-    GraphRequest.prototype.top = function (n) {
-        this.urlComponents.oDataQueryParams["$top"] = n;
-        return this;
-    };
-    GraphRequest.prototype.skip = function (n) {
-        this.urlComponents.oDataQueryParams["$skip"] = n;
-        return this;
-    };
-    GraphRequest.prototype.skipToken = function (token) {
-        this.urlComponents.oDataQueryParams["$skipToken"] = token;
-        return this;
-    };
-    GraphRequest.prototype.count = function (count) {
-        this.urlComponents.oDataQueryParams["$count"] = count.toString();
-        return this;
-    };
-    GraphRequest.prototype.responseType = function (responseType) {
-        this._responseType = responseType;
-        return this;
-    };
-    GraphRequest.prototype.addCsvQueryParamater = function (propertyName, propertyValue, additionalProperties) {
-        this.urlComponents.oDataQueryParams[propertyName] = this.urlComponents.oDataQueryParams[propertyName] ? this.urlComponents.oDataQueryParams[propertyName] + "," : "";
-        var allValues = [];
-        if (typeof propertyValue === "string") {
-            allValues.push(propertyValue);
-        }
-        else {
-            allValues = allValues.concat(propertyValue);
-        }
-        if (additionalProperties.length > 1 && typeof propertyValue === "string") {
-            allValues = Array.prototype.slice.call(additionalProperties);
-        }
-        this.urlComponents.oDataQueryParams[propertyName] += allValues.join(",");
-    };
-    GraphRequest.prototype.delete = function (callback) {
-        var url = this.buildFullUrl();
-        return this.sendRequestAndRouteResponse(new Request(url, { method: RequestMethod_1.RequestMethod.DELETE, headers: new Headers() }), callback);
-    };
-    GraphRequest.prototype.patch = function (content, callback) {
-        var url = this.buildFullUrl();
-        return this.sendRequestAndRouteResponse(new Request(url, {
-            method: RequestMethod_1.RequestMethod.PATCH,
-            body: GraphHelper_1.GraphHelper.serializeContent(content),
-            headers: new Headers({ 'Content-Type': 'application/json' })
-        }), callback);
-    };
-    GraphRequest.prototype.post = function (content, callback) {
-        var url = this.buildFullUrl();
-        return this.sendRequestAndRouteResponse(new Request(url, {
-            method: RequestMethod_1.RequestMethod.POST,
-            body: GraphHelper_1.GraphHelper.serializeContent(content),
-            headers: new Headers({ 'Content-Type': 'application/json' })
-        }), callback);
-    };
-    GraphRequest.prototype.put = function (content, callback) {
-        var url = this.buildFullUrl();
-        return this.sendRequestAndRouteResponse(new Request(url, {
-            method: RequestMethod_1.RequestMethod.PUT,
-            body: GraphHelper_1.GraphHelper.serializeContent(content),
-            headers: new Headers({ 'Content-Type': 'application/octet-stream' })
-        }), callback);
-    };
-    GraphRequest.prototype.create = function (content, callback) {
-        return this.post(content, callback);
-    };
-    GraphRequest.prototype.update = function (content, callback) {
-        return this.patch(content, callback);
-    };
-    GraphRequest.prototype.del = function (callback) {
-        return this.delete(callback);
-    };
-    GraphRequest.prototype.get = function (callback) {
-        var url = this.buildFullUrl();
-        return this.sendRequestAndRouteResponse(new Request(url, { method: RequestMethod_1.RequestMethod.GET, headers: new Headers() }), callback);
-    };
-    GraphRequest.prototype.routeResponseToPromise = function (request) {
-        var _this = this;
-        return new es6_promise_1.Promise(function (resolve, reject) {
-            _this.routeResponseToCallback(request, function (err, body) {
-                if (err != null) {
-                    reject(err);
-                }
-                else {
-                    resolve(body);
-                }
-            });
-        });
-    };
-    GraphRequest.prototype.routeResponseToCallback = function (request, callback) {
-        var _this = this;
-        this.config.authProvider(function (err, accessToken) {
-            if (err == null && accessToken != null) {
-                fetch(_this.configureRequest(request, accessToken)).then(function (response) {
-                    _this.convertResponseType(response).then(function (responseValue) {
-                        ResponseHandler_1.ResponseHandler.init(response, undefined, responseValue, callback);
-                    }).catch(function (error) {
-                        ResponseHandler_1.ResponseHandler.init(response, error, undefined, callback);
-                    });
-                }).catch(function (error) {
-                    ResponseHandler_1.ResponseHandler.init(undefined, error, undefined, callback);
-                });
-            }
-            else {
-                callback(err, null, null);
-            }
-        });
-    };
-    GraphRequest.prototype.sendRequestAndRouteResponse = function (request, callback) {
-        if (callback == null && typeof es6_promise_1.Promise !== "undefined") {
-            return this.routeResponseToPromise(request);
-        }
-        else {
-            this.routeResponseToCallback(request, callback || function () { });
-        }
-    };
-    GraphRequest.prototype.getStream = function (callback) {
-        var _this = this;
-        this.config.authProvider(function (err, accessToken) {
-            if (err === null && accessToken !== null) {
-                var url = _this.buildFullUrl();
-                callback(null, _this.configureRequest(new Request(url, { method: RequestMethod_1.RequestMethod.GET, headers: new Headers() }), accessToken));
-            }
-            else {
-                callback(err, null);
-            }
-        });
-    };
-    GraphRequest.prototype.putStream = function (stream, callback) {
-        var _this = this;
-        this.config.authProvider(function (err, accessToken) {
-            if (err === null && accessToken !== null) {
-                var url = _this.buildFullUrl();
-                var req = _this.configureRequest(new Request(url, {
-                    method: RequestMethod_1.RequestMethod.PUT,
-                    headers: new Headers({ 'Content-Type': 'application/octet-stream' })
-                }), accessToken);
-                stream
-                    .pipe(req)
-                    .on('error', function (err) {
-                    callback(err, null);
-                })
-                    .on('end', function () {
-                    callback(null);
-                });
-            }
-        });
-    };
-    GraphRequest.prototype.configureRequest = function (request, accessToken) {
-        var _this = this;
-        request.headers.append('Authorization', 'Bearer ' + accessToken);
-        request.headers.append('SdkVersion', "graph-js-" + common_1.PACKAGE_VERSION);
-        Object.keys(this._headers).forEach(function (key) { return request.headers.set(key, _this._headers[key]); });
-        return request;
-    };
-    GraphRequest.prototype.query = function (queryDictionaryOrString) {
-        if (typeof queryDictionaryOrString === "string") {
-            var queryStr = queryDictionaryOrString;
-            var queryKey = queryStr.split("=")[0];
-            var queryValue = queryStr.split("=")[1];
-            this.urlComponents.otherURLQueryParams[queryKey] = queryValue;
-        }
-        else {
-            for (var key in queryDictionaryOrString) {
-                this.urlComponents.otherURLQueryParams[key] = queryDictionaryOrString[key];
-            }
-        }
-        return this;
-    };
-    GraphRequest.prototype.createQueryString = function () {
-        var q = [];
-        if (Object.keys(this.urlComponents.oDataQueryParams).length != 0) {
-            for (var property in this.urlComponents.oDataQueryParams) {
-                q.push(property + "=" + this.urlComponents.oDataQueryParams[property]);
-            }
-        }
-        if (Object.keys(this.urlComponents.otherURLQueryParams).length != 0) {
-            for (var property in this.urlComponents.otherURLQueryParams) {
-                q.push(property + "=" + this.urlComponents.otherURLQueryParams[property]);
-            }
-        }
-        if (q.length > 0) {
-            return "?" + q.join("&");
-        }
-        return "";
-    };
-    GraphRequest.prototype.convertResponseType = function (response) {
-        var responseValue;
-        if (!this._responseType) {
-            this._responseType = '';
-        }
-        switch (this._responseType.toLowerCase()) {
-            case "arraybuffer":
-                responseValue = response.arrayBuffer();
-                break;
-            case "blob":
-                responseValue = response.blob();
-                break;
-            case "document":
-                responseValue = response.json();
-                break;
-            case "json":
-                responseValue = response.json();
-                break;
-            case "text":
-                responseValue = response.text();
-                break;
-            default:
-                responseValue = response.json();
-                break;
-        }
-        return responseValue;
-    };
-    return GraphRequest;
-}());
-exports.GraphRequest = GraphRequest;
+"use strict";
+Object.defineProperty(exports, "__esModule", { value: true });
+var es6_promise_1 = require("es6-promise");
+require("isomorphic-fetch");
+var common_1 = require("./common");
+var ResponseHandler_1 = require("./ResponseHandler");
+var RequestMethod_1 = require("./RequestMethod");
+var GraphHelper_1 = require("./GraphHelper");
+var GraphRequest = (function () {
+    function GraphRequest(config, path) {
+        this.config = config;
+        this._headers = {};
+        this.urlComponents = {
+            host: this.config.baseUrl,
+            version: this.config.defaultVersion,
+            oDataQueryParams: {},
+            otherURLQueryParams: {}
+        };
+        this.parsePath(path);
+    }
+    GraphRequest.prototype.header = function (headerKey, headerValue) {
+        this._headers[headerKey] = headerValue;
+        return this;
+    };
+    GraphRequest.prototype.headers = function (headers) {
+        for (var key in headers) {
+            this._headers[key] = headers[key];
+        }
+        return this;
+    };
+    GraphRequest.prototype.parsePath = function (rawPath) {
+        if (rawPath.indexOf("https://") != -1) {
+            rawPath = rawPath.replace("https://", "");
+            var endOfHostStrPos = rawPath.indexOf("/");
+            this.urlComponents.host = "https://" + rawPath.substring(0, endOfHostStrPos);
+            rawPath = rawPath.substring(endOfHostStrPos + 1, rawPath.length);
+            var endOfVersionStrPos = rawPath.indexOf("/");
+            this.urlComponents.version = rawPath.substring(0, endOfVersionStrPos);
+            rawPath = rawPath.substring(endOfVersionStrPos + 1, rawPath.length);
+        }
+        if (rawPath.charAt(0) == "/") {
+            rawPath = rawPath.substr(1);
+        }
+        var queryStrPos = rawPath.indexOf("?");
+        if (queryStrPos == -1) {
+            this.urlComponents.path = rawPath;
+        }
+        else {
+            this.urlComponents.path = rawPath.substr(0, queryStrPos);
+            var queryParams = rawPath.substring(queryStrPos + 1, rawPath.length).split("&");
+            for (var _i = 0, queryParams_1 = queryParams; _i < queryParams_1.length; _i++) {
+                var queryParam = queryParams_1[_i];
+                var queryParams_2 = queryParam.split("=");
+                var key = queryParams_2[0];
+                var value = queryParams_2[1];
+                if (common_1.oDataQueryNames.indexOf(key)) {
+                    this.urlComponents.oDataQueryParams[key] = value;
+                }
+                else {
+                    this.urlComponents.otherURLQueryParams[key] = value;
+                }
+            }
+        }
+    };
+    GraphRequest.prototype.urlJoin = function (urlSegments) {
+        var tr = function (s) { return s.replace(/\/+$/, ''); };
+        var tl = function (s) { return s.replace(/^\/+/, ''); };
+        var joiner = function (pre, cur) { return [tr(pre), tl(cur)].join('/'); };
+        var parts = Array.prototype.slice.call(urlSegments);
+        return parts.reduce(joiner);
+    };
+    GraphRequest.prototype.buildFullUrl = function () {
+        var url = this.urlJoin([this.urlComponents.host,
+            this.urlComponents.version,
+            this.urlComponents.path])
+            + this.createQueryString();
+        if (this.config.debugLogging) {
+            console.log(url);
+        }
+        return url;
+    };
+    GraphRequest.prototype.version = function (v) {
+        this.urlComponents.version = v;
+        return this;
+    };
+    GraphRequest.prototype.select = function (properties) {
+        this.addCsvQueryParamater("$select", properties, arguments);
+        return this;
+    };
+    GraphRequest.prototype.expand = function (properties) {
+        this.addCsvQueryParamater("$expand", properties, arguments);
+        return this;
+    };
+    GraphRequest.prototype.orderby = function (properties) {
+        this.addCsvQueryParamater("$orderby", properties, arguments);
+        return this;
+    };
+    GraphRequest.prototype.filter = function (filterStr) {
+        this.urlComponents.oDataQueryParams["$filter"] = filterStr;
+        return this;
+    };
+    GraphRequest.prototype.top = function (n) {
+        this.urlComponents.oDataQueryParams["$top"] = n;
+        return this;
+    };
+    GraphRequest.prototype.skip = function (n) {
+        this.urlComponents.oDataQueryParams["$skip"] = n;
+        return this;
+    };
+    GraphRequest.prototype.skipToken = function (token) {
+        this.urlComponents.oDataQueryParams["$skipToken"] = token;
+        return this;
+    };
+    GraphRequest.prototype.count = function (count) {
+        this.urlComponents.oDataQueryParams["$count"] = count.toString();
+        return this;
+    };
+    GraphRequest.prototype.responseType = function (responseType) {
+        this._responseType = responseType;
+        return this;
+    };
+    GraphRequest.prototype.addCsvQueryParamater = function (propertyName, propertyValue, additionalProperties) {
+        this.urlComponents.oDataQueryParams[propertyName] = this.urlComponents.oDataQueryParams[propertyName] ? this.urlComponents.oDataQueryParams[propertyName] + "," : "";
+        var allValues = [];
+        if (typeof propertyValue === "string") {
+            allValues.push(propertyValue);
+        }
+        else {
+            allValues = allValues.concat(propertyValue);
+        }
+        if (additionalProperties.length > 1 && typeof propertyValue === "string") {
+            allValues = Array.prototype.slice.call(additionalProperties);
+        }
+        this.urlComponents.oDataQueryParams[propertyName] += allValues.join(",");
+    };
+    GraphRequest.prototype.delete = function (callback) {
+        var url = this.buildFullUrl();
+        return this.sendRequestAndRouteResponse(new Request(url, { method: RequestMethod_1.RequestMethod.DELETE, headers: new Headers() }), callback);
+    };
+    GraphRequest.prototype.patch = function (content, callback) {
+        var url = this.buildFullUrl();
+        return this.sendRequestAndRouteResponse(new Request(url, {
+            method: RequestMethod_1.RequestMethod.PATCH,
+            body: GraphHelper_1.GraphHelper.serializeContent(content),
+            headers: new Headers({ 'Content-Type': 'application/json' })
+        }), callback);
+    };
+    GraphRequest.prototype.post = function (content, callback) {
+        var url = this.buildFullUrl();
+        return this.sendRequestAndRouteResponse(new Request(url, {
+            method: RequestMethod_1.RequestMethod.POST,
+            body: GraphHelper_1.GraphHelper.serializeContent(content),
+            headers: new Headers({ 'Content-Type': 'application/json' })
+        }), callback);
+    };
+    GraphRequest.prototype.put = function (content, callback) {
+        var url = this.buildFullUrl();
+        return this.sendRequestAndRouteResponse(new Request(url, {
+            method: RequestMethod_1.RequestMethod.PUT,
+            body: GraphHelper_1.GraphHelper.serializeContent(content),
+            headers: new Headers({ 'Content-Type': 'application/octet-stream' })
+        }), callback);
+    };
+    GraphRequest.prototype.create = function (content, callback) {
+        return this.post(content, callback);
+    };
+    GraphRequest.prototype.update = function (content, callback) {
+        return this.patch(content, callback);
+    };
+    GraphRequest.prototype.del = function (callback) {
+        return this.delete(callback);
+    };
+    GraphRequest.prototype.get = function (callback) {
+        var url = this.buildFullUrl();
+        return this.sendRequestAndRouteResponse(new Request(url, { method: RequestMethod_1.RequestMethod.GET, headers: new Headers() }), callback);
+    };
+    GraphRequest.prototype.routeResponseToPromise = function (request) {
+        var _this = this;
+        return new es6_promise_1.Promise(function (resolve, reject) {
+            _this.routeResponseToCallback(request, function (err, body) {
+                if (err != null) {
+                    reject(err);
+                }
+                else {
+                    resolve(body);
+                }
+            });
+        });
+    };
+    GraphRequest.prototype.routeResponseToCallback = function (request, callback) {
+        var _this = this;
+        this.config.authProvider(function (err, accessToken) {
+            if (err == null && accessToken != null) {
+                fetch(_this.configureRequest(request, accessToken)).then(function (response) {
+                    _this.convertResponseType(response).then(function (responseValue) {
+                        ResponseHandler_1.ResponseHandler.init(response, undefined, responseValue, callback);
+                    }).catch(function (error) {
+                        ResponseHandler_1.ResponseHandler.init(response, error, undefined, callback);
+                    });
+                }).catch(function (error) {
+                    ResponseHandler_1.ResponseHandler.init(undefined, error, undefined, callback);
+                });
+            }
+            else {
+                callback(err, null, null);
+            }
+        });
+    };
+    GraphRequest.prototype.sendRequestAndRouteResponse = function (request, callback) {
+        if (callback == null && typeof es6_promise_1.Promise !== "undefined") {
+            return this.routeResponseToPromise(request);
+        }
+        else {
+            this.routeResponseToCallback(request, callback || function () { });
+        }
+    };
+    GraphRequest.prototype.getStream = function (callback) {
+        var _this = this;
+        this.config.authProvider(function (err, accessToken) {
+            if (err === null && accessToken !== null) {
+                var url = _this.buildFullUrl();
+                callback(null, _this.configureRequest(new Request(url, { method: RequestMethod_1.RequestMethod.GET, headers: new Headers() }), accessToken));
+            }
+            else {
+                callback(err, null);
+            }
+        });
+    };
+    GraphRequest.prototype.putStream = function (stream, callback) {
+        var _this = this;
+        this.config.authProvider(function (err, accessToken) {
+            if (err === null && accessToken !== null) {
+                var url = _this.buildFullUrl();
+                var req = _this.configureRequest(new Request(url, {
+                    method: RequestMethod_1.RequestMethod.PUT,
+                    headers: new Headers({ 'Content-Type': 'application/octet-stream' })
+                }), accessToken);
+                stream
+                    .pipe(req)
+                    .on('error', function (err) {
+                    callback(err, null);
+                })
+                    .on('end', function () {
+                    callback(null);
+                });
+            }
+        });
+    };
+    GraphRequest.prototype.configureRequest = function (request, accessToken) {
+        var _this = this;
+        request.headers.append('Authorization', 'Bearer ' + accessToken);
+        request.headers.append('SdkVersion', "graph-js-" + common_1.PACKAGE_VERSION);
+        Object.keys(this._headers).forEach(function (key) { return request.headers.set(key, _this._headers[key]); });
+        return request;
+    };
+    GraphRequest.prototype.query = function (queryDictionaryOrString) {
+        if (typeof queryDictionaryOrString === "string") {
+            var queryStr = queryDictionaryOrString;
+            var queryKey = queryStr.split("=")[0];
+            var queryValue = queryStr.split("=")[1];
+            this.urlComponents.otherURLQueryParams[queryKey] = queryValue;
+        }
+        else {
+            for (var key in queryDictionaryOrString) {
+                this.urlComponents.otherURLQueryParams[key] = queryDictionaryOrString[key];
+            }
+        }
+        return this;
+    };
+    GraphRequest.prototype.createQueryString = function () {
+        var q = [];
+        if (Object.keys(this.urlComponents.oDataQueryParams).length != 0) {
+            for (var property in this.urlComponents.oDataQueryParams) {
+                q.push(property + "=" + this.urlComponents.oDataQueryParams[property]);
+            }
+        }
+        if (Object.keys(this.urlComponents.otherURLQueryParams).length != 0) {
+            for (var property in this.urlComponents.otherURLQueryParams) {
+                q.push(property + "=" + this.urlComponents.otherURLQueryParams[property]);
+            }
+        }
+        if (q.length > 0) {
+            return "?" + q.join("&");
+        }
+        return "";
+    };
+    GraphRequest.prototype.convertResponseType = function (response) {
+        var responseValue;
+        if (!this._responseType) {
+            this._responseType = '';
+        }
+        switch (this._responseType.toLowerCase()) {
+            case "arraybuffer":
+                responseValue = response.arrayBuffer();
+                break;
+            case "blob":
+                responseValue = response.blob();
+                break;
+            case "document":
+                responseValue = response.json();
+                break;
+            case "json":
+                responseValue = response.json();
+                break;
+            case "text":
+                responseValue = response.text();
+                break;
+            default:
+                responseValue = response.json();
+                break;
+        }
+        return responseValue;
+    };
+    return GraphRequest;
+}());
+exports.GraphRequest = GraphRequest;
 
 },{"./GraphHelper":2,"./RequestMethod":4,"./ResponseHandler":5,"./common":6,"es6-promise":10,"isomorphic-fetch":13}],4:[function(require,module,exports){
-"use strict";
-Object.defineProperty(exports, "__esModule", { value: true });
-var RequestMethod;
-(function (RequestMethod) {
-    RequestMethod["GET"] = "GET";
-    RequestMethod["PATCH"] = "PATCH";
-    RequestMethod["POST"] = "POST";
-    RequestMethod["PUT"] = "PUT";
-    RequestMethod["DELETE"] = "DELETE";
-})(RequestMethod = exports.RequestMethod || (exports.RequestMethod = {}));
+"use strict";
+Object.defineProperty(exports, "__esModule", { value: true });
+var RequestMethod;
+(function (RequestMethod) {
+    RequestMethod["GET"] = "GET";
+    RequestMethod["PATCH"] = "PATCH";
+    RequestMethod["POST"] = "POST";
+    RequestMethod["PUT"] = "PUT";
+    RequestMethod["DELETE"] = "DELETE";
+})(RequestMethod = exports.RequestMethod || (exports.RequestMethod = {}));
 
 },{}],5:[function(require,module,exports){
-"use strict";
-Object.defineProperty(exports, "__esModule", { value: true });
-var ResponseHandler = (function () {
-    function ResponseHandler() {
-    }
-    ResponseHandler.init = function (res, err, resContents, callback) {
-        if (res && res.ok) {
-            callback(null, resContents, res);
-        }
-        else {
-            if (err == null && res != null)
-                if (resContents != null && resContents.error != null)
-                    callback(ResponseHandler.buildGraphErrorFromResponseObject(resContents.error, res.status), null, res);
-                else
-                    callback(ResponseHandler.defaultGraphError(res.status), null, res);
-            else
-                callback(ResponseHandler.ParseError(err), null, res);
-        }
-    };
-    ResponseHandler.ParseError = function (rawErr) {
-        if (!rawErr) {
-            return ResponseHandler.defaultGraphError(-1);
-        }
-        return ResponseHandler.buildGraphErrorFromErrorObject(rawErr);
-    };
-    ResponseHandler.defaultGraphError = function (statusCode) {
-        return {
-            statusCode: statusCode,
-            code: null,
-            message: null,
-            requestId: null,
-            date: new Date(),
-            body: null
-        };
-    };
-    ResponseHandler.buildGraphErrorFromErrorObject = function (errObj) {
-        var error = ResponseHandler.defaultGraphError(-1);
-        error.body = errObj.toString();
-        error.message = errObj.message;
-        error.date = new Date();
-        return error;
-    };
-    ResponseHandler.buildGraphErrorFromResponseObject = function (errObj, statusCode) {
-        return {
-            statusCode: statusCode,
-            code: errObj.code,
-            message: errObj.message,
-            requestId: errObj.innerError["request-id"],
-            date: new Date(errObj.innerError.date),
-            body: errObj
-        };
-    };
-    return ResponseHandler;
-}());
-exports.ResponseHandler = ResponseHandler;
+"use strict";
+Object.defineProperty(exports, "__esModule", { value: true });
+var ResponseHandler = (function () {
+    function ResponseHandler() {
+    }
+    ResponseHandler.init = function (res, err, resContents, callback) {
+        if (res && res.ok) {
+            callback(null, resContents, res);
+        }
+        else {
+            if (err == null && res != null)
+                if (resContents != null && resContents.error != null)
+                    callback(ResponseHandler.buildGraphErrorFromResponseObject(resContents.error, res.status), null, res);
+                else
+                    callback(ResponseHandler.defaultGraphError(res.status), null, res);
+            else
+                callback(ResponseHandler.ParseError(err), null, res);
+        }
+    };
+    ResponseHandler.ParseError = function (rawErr) {
+        if (!rawErr) {
+            return ResponseHandler.defaultGraphError(-1);
+        }
+        return ResponseHandler.buildGraphErrorFromErrorObject(rawErr);
+    };
+    ResponseHandler.defaultGraphError = function (statusCode) {
+        return {
+            statusCode: statusCode,
+            code: null,
+            message: null,
+            requestId: null,
+            date: new Date(),
+            body: null
+        };
+    };
+    ResponseHandler.buildGraphErrorFromErrorObject = function (errObj) {
+        var error = ResponseHandler.defaultGraphError(-1);
+        error.body = errObj.toString();
+        error.message = errObj.message;
+        error.date = new Date();
+        return error;
+    };
+    ResponseHandler.buildGraphErrorFromResponseObject = function (errObj, statusCode) {
+        return {
+            statusCode: statusCode,
+            code: errObj.code,
+            message: errObj.message,
+            requestId: errObj.innerError["request-id"],
+            date: new Date(errObj.innerError.date),
+            body: errObj
+        };
+    };
+    return ResponseHandler;
+}());
+exports.ResponseHandler = ResponseHandler;
 
 },{}],6:[function(require,module,exports){
-"use strict";
-Object.defineProperty(exports, "__esModule", { value: true });
-exports.oDataQueryNames = ["select", "expand", "orderby", "filter", "top", "skip", "skipToken", "count"];
-exports.DEFAULT_VERSION = "v1.0";
-exports.GRAPH_BASE_URL = "https://graph.microsoft.com/";
-exports.PACKAGE_VERSION = "1.0.0";
-exports.oDataQueryNames = exports.oDataQueryNames.concat(exports.oDataQueryNames.map(function (s) { return "$" + s; }));
+"use strict";
+Object.defineProperty(exports, "__esModule", { value: true });
+exports.oDataQueryNames = ["select", "expand", "orderby", "filter", "top", "skip", "skipToken", "count"];
+exports.DEFAULT_VERSION = "v1.0";
+exports.GRAPH_BASE_URL = "https://graph.microsoft.com/";
+exports.PACKAGE_VERSION = "1.0.0";
+exports.oDataQueryNames = exports.oDataQueryNames.concat(exports.oDataQueryNames.map(function (s) { return "$" + s; }));
 
 },{}],7:[function(require,module,exports){
-"use strict";
-function __export(m) {
-    for (var p in m) if (!exports.hasOwnProperty(p)) exports[p] = m[p];
-}
-Object.defineProperty(exports, "__esModule", { value: true });
-var common_1 = require("./common");
-var GraphRequest_1 = require("./GraphRequest");
-var Client = (function () {
-    function Client() {
-        this.config = {
-            debugLogging: false,
-            defaultVersion: common_1.DEFAULT_VERSION,
-            baseUrl: common_1.GRAPH_BASE_URL
-        };
-    }
-    Client.init = function (clientOptions) {
-        var graphClient = new Client();
-        for (var key in clientOptions) {
-            graphClient.config[key] = clientOptions[key];
-        }
-        return graphClient;
-    };
-    Client.prototype.api = function (path) {
-        return new GraphRequest_1.GraphRequest(this.config, path);
-    };
-    return Client;
-}());
-exports.Client = Client;
-__export(require("./GraphRequest"));
-__export(require("./common"));
-__export(require("./ResponseHandler"));
+"use strict";
+function __export(m) {
+    for (var p in m) if (!exports.hasOwnProperty(p)) exports[p] = m[p];
+}
+Object.defineProperty(exports, "__esModule", { value: true });
+var common_1 = require("./common");
+var GraphRequest_1 = require("./GraphRequest");
+var Client = (function () {
+    function Client() {
+        this.config = {
+            debugLogging: false,
+            defaultVersion: common_1.DEFAULT_VERSION,
+            baseUrl: common_1.GRAPH_BASE_URL
+        };
+    }
+    Client.init = function (clientOptions) {
+        var graphClient = new Client();
+        for (var key in clientOptions) {
+            graphClient.config[key] = clientOptions[key];
+        }
+        return graphClient;
+    };
+    Client.prototype.api = function (path) {
+        return new GraphRequest_1.GraphRequest(this.config, path);
+    };
+    return Client;
+}());
+exports.Client = Client;
+__export(require("./GraphRequest"));
+__export(require("./common"));
+__export(require("./ResponseHandler"));
 
 },{"./GraphRequest":3,"./ResponseHandler":5,"./common":6}],8:[function(require,module,exports){
 'use strict'
@@ -495,68 +495,102 @@
   revLookup[code.charCodeAt(i)] = i
 }
 
+// Support decoding URL-safe base64 strings, as Node.js does.
+// See: https://en.wikipedia.org/wiki/Base64#URL_applications
 revLookup['-'.charCodeAt(0)] = 62
 revLookup['_'.charCodeAt(0)] = 63
 
-function placeHoldersCount (b64) {
+function getLens (b64) {
   var len = b64.length
+
   if (len % 4 > 0) {
     throw new Error('Invalid string. Length must be a multiple of 4')
   }
 
-  // the number of equal signs (place holders)
-  // if there are two placeholders, than the two characters before it
-  // represent one byte
-  // if there is only one, then the three characters before it represent 2 bytes
-  // this is just a cheap hack to not do indexOf twice
-  return b64[len - 2] === '=' ? 2 : b64[len - 1] === '=' ? 1 : 0
-}
-
+  // Trim off extra bytes after placeholder bytes are found
+  // See: https://github.com/beatgammit/base64-js/issues/42
+  var validLen = b64.indexOf('=')
+  if (validLen === -1) validLen = len
+
+  var placeHoldersLen = validLen === len
+    ? 0
+    : 4 - (validLen % 4)
+
+  return [validLen, placeHoldersLen]
+}
+
+// base64 is 4/3 + up to two characters of the original data
 function byteLength (b64) {
-  // base64 is 4/3 + up to two characters of the original data
-  return (b64.length * 3 / 4) - placeHoldersCount(b64)
+  var lens = getLens(b64)
+  var validLen = lens[0]
+  var placeHoldersLen = lens[1]
+  return ((validLen + placeHoldersLen) * 3 / 4) - placeHoldersLen
+}
+
+function _byteLength (b64, validLen, placeHoldersLen) {
+  return ((validLen + placeHoldersLen) * 3 / 4) - placeHoldersLen
 }
 
 function toByteArray (b64) {
-  var i, l, tmp, placeHolders, arr
-  var len = b64.length
-  placeHolders = placeHoldersCount(b64)
-
-  arr = new Arr((len * 3 / 4) - placeHolders)
+  var tmp
+  var lens = getLens(b64)
+  var validLen = lens[0]
+  var placeHoldersLen = lens[1]
+
+  var arr = new Arr(_byteLength(b64, validLen, placeHoldersLen))
+
+  var curByte = 0
 
   // if there are placeholders, only get up to the last complete 4 chars
-  l = placeHolders > 0 ? len - 4 : len
-
-  var L = 0
-
-  for (i = 0; i < l; i += 4) {
-    tmp = (revLookup[b64.charCodeAt(i)] << 18) | (revLookup[b64.charCodeAt(i + 1)] << 12) | (revLookup[b64.charCodeAt(i + 2)] << 6) | revLookup[b64.charCodeAt(i + 3)]
-    arr[L++] = (tmp >> 16) & 0xFF
-    arr[L++] = (tmp >> 8) & 0xFF
-    arr[L++] = tmp & 0xFF
-  }
-
-  if (placeHolders === 2) {
-    tmp = (revLookup[b64.charCodeAt(i)] << 2) | (revLookup[b64.charCodeAt(i + 1)] >> 4)
-    arr[L++] = tmp & 0xFF
-  } else if (placeHolders === 1) {
-    tmp = (revLookup[b64.charCodeAt(i)] << 10) | (revLookup[b64.charCodeAt(i + 1)] << 4) | (revLookup[b64.charCodeAt(i + 2)] >> 2)
-    arr[L++] = (tmp >> 8) & 0xFF
-    arr[L++] = tmp & 0xFF
+  var len = placeHoldersLen > 0
+    ? validLen - 4
+    : validLen
+
+  for (var i = 0; i < len; i += 4) {
+    tmp =
+      (revLookup[b64.charCodeAt(i)] << 18) |
+      (revLookup[b64.charCodeAt(i + 1)] << 12) |
+      (revLookup[b64.charCodeAt(i + 2)] << 6) |
+      revLookup[b64.charCodeAt(i + 3)]
+    arr[curByte++] = (tmp >> 16) & 0xFF
+    arr[curByte++] = (tmp >> 8) & 0xFF
+    arr[curByte++] = tmp & 0xFF
+  }
+
+  if (placeHoldersLen === 2) {
+    tmp =
+      (revLookup[b64.charCodeAt(i)] << 2) |
+      (revLookup[b64.charCodeAt(i + 1)] >> 4)
+    arr[curByte++] = tmp & 0xFF
+  }
+
+  if (placeHoldersLen === 1) {
+    tmp =
+      (revLookup[b64.charCodeAt(i)] << 10) |
+      (revLookup[b64.charCodeAt(i + 1)] << 4) |
+      (revLookup[b64.charCodeAt(i + 2)] >> 2)
+    arr[curByte++] = (tmp >> 8) & 0xFF
+    arr[curByte++] = tmp & 0xFF
   }
 
   return arr
 }
 
 function tripletToBase64 (num) {
-  return lookup[num >> 18 & 0x3F] + lookup[num >> 12 & 0x3F] + lookup[num >> 6 & 0x3F] + lookup[num & 0x3F]
+  return lookup[num >> 18 & 0x3F] +
+    lookup[num >> 12 & 0x3F] +
+    lookup[num >> 6 & 0x3F] +
+    lookup[num & 0x3F]
 }
 
 function encodeChunk (uint8, start, end) {
   var tmp
   var output = []
   for (var i = start; i < end; i += 3) {
-    tmp = (uint8[i] << 16) + (uint8[i + 1] << 8) + (uint8[i + 2])
+    tmp =
+      ((uint8[i] << 16) & 0xFF0000) +
+      ((uint8[i + 1] << 8) & 0xFF00) +
+      (uint8[i + 2] & 0xFF)
     output.push(tripletToBase64(tmp))
   }
   return output.join('')
@@ -566,30 +600,33 @@
   var tmp
   var len = uint8.length
   var extraBytes = len % 3 // if we have 1 byte left, pad 2 bytes
-  var output = ''
   var parts = []
   var maxChunkLength = 16383 // must be multiple of 3
 
   // go through the array every three bytes, we'll deal with trailing stuff later
   for (var i = 0, len2 = len - extraBytes; i < len2; i += maxChunkLength) {
-    parts.push(encodeChunk(uint8, i, (i + maxChunkLength) > len2 ? len2 : (i + maxChunkLength)))
+    parts.push(encodeChunk(
+      uint8, i, (i + maxChunkLength) > len2 ? len2 : (i + maxChunkLength)
+    ))
   }
 
   // pad the end with zeros, but make sure to not forget the extra bytes
   if (extraBytes === 1) {
     tmp = uint8[len - 1]
-    output += lookup[tmp >> 2]
-    output += lookup[(tmp << 4) & 0x3F]
-    output += '=='
+    parts.push(
+      lookup[tmp >> 2] +
+      lookup[(tmp << 4) & 0x3F] +
+      '=='
+    )
   } else if (extraBytes === 2) {
-    tmp = (uint8[len - 2] << 8) + (uint8[len - 1])
-    output += lookup[tmp >> 10]
-    output += lookup[(tmp >> 4) & 0x3F]
-    output += lookup[(tmp << 2) & 0x3F]
-    output += '='
-  }
-
-  parts.push(output)
+    tmp = (uint8[len - 2] << 8) + uint8[len - 1]
+    parts.push(
+      lookup[tmp >> 10] +
+      lookup[(tmp >> 4) & 0x3F] +
+      lookup[(tmp << 2) & 0x3F] +
+      '='
+    )
+  }
 
   return parts.join('')
 }
@@ -635,19 +672,8 @@
  *   - IE10 has a broken `TypedArray.prototype.subarray` function which returns arrays of
  *     incorrect length in some situations.
 
-<<<<<<< HEAD
  * We detect these buggy browsers and set `Buffer.TYPED_ARRAY_SUPPORT` to `false` so they
  * get the Object implementation, which is slower but behaves correctly.
-=======
-},{}],7:[function(require,module,exports){
-(function (process,global){
-/*!
- * @overview es6-promise - a tiny implementation of Promises/A+.
- * @copyright Copyright (c) 2014 Yehuda Katz, Tom Dale, Stefan Penner and contributors (Conversion to ES6 API by Jake Archibald)
- * @license   Licensed under MIT license
- *            See https://raw.githubusercontent.com/stefanpenner/es6-promise/master/LICENSE
- * @version   v4.2.4+314e4831
->>>>>>> 4dfdbb74
  */
 Buffer.TYPED_ARRAY_SUPPORT = global.TYPED_ARRAY_SUPPORT !== undefined
   ? global.TYPED_ARRAY_SUPPORT
@@ -676,7 +702,6 @@
     : 0x3fffffff
 }
 
-<<<<<<< HEAD
 function createBuffer (that, length) {
   if (kMaxLength() < length) {
     throw new RangeError('Invalid typed array length')
@@ -694,17 +719,6 @@
   }
 
   return that
-=======
-
-
-var _isArray = void 0;
-if (Array.isArray) {
-  _isArray = Array.isArray;
-} else {
-  _isArray = function (x) {
-    return Object.prototype.toString.call(x) === '[object Array]';
-  };
->>>>>>> 4dfdbb74
 }
 
 /**
@@ -717,16 +731,10 @@
  * The `Uint8Array` prototype remains unmodified.
  */
 
-<<<<<<< HEAD
 function Buffer (arg, encodingOrOffset, length) {
   if (!Buffer.TYPED_ARRAY_SUPPORT && !(this instanceof Buffer)) {
     return new Buffer(arg, encodingOrOffset, length)
   }
-=======
-var len = 0;
-var vertxNext = void 0;
-var customSchedulerFn = void 0;
->>>>>>> 4dfdbb74
 
   // Common case.
   if (typeof arg === 'number') {
@@ -748,17 +756,10 @@
   return arr
 }
 
-<<<<<<< HEAD
 function from (that, value, encodingOrOffset, length) {
   if (typeof value === 'number') {
     throw new TypeError('"value" argument must not be a number')
   }
-=======
-var browserWindow = typeof window !== 'undefined' ? window : undefined;
-var browserGlobal = browserWindow || {};
-var BrowserMutationObserver = browserGlobal.MutationObserver || browserGlobal.WebKitMutationObserver;
-var isNode = typeof self === 'undefined' && typeof process !== 'undefined' && {}.toString.call(process) === '[object process]';
->>>>>>> 4dfdbb74
 
   if (typeof ArrayBuffer !== 'undefined' && value instanceof ArrayBuffer) {
     return fromArrayBuffer(that, value, encodingOrOffset, length)
@@ -864,7 +865,6 @@
   var length = byteLength(string, encoding) | 0
   that = createBuffer(that, length)
 
-<<<<<<< HEAD
   var actual = that.write(string, encoding)
 
   if (actual !== length) {
@@ -872,21 +872,11 @@
     // cause everything after the first invalid character to be ignored. (e.g.
     // 'abxxcd' will be treated as 'ab')
     that = that.slice(0, actual)
-=======
-function attemptVertx() {
-  try {
-    var vertx = Function('return this')().require('vertx');
-    vertxNext = vertx.runOnLoop || vertx.runOnContext;
-    return useVertxTimer();
-  } catch (e) {
-    return useSetTimeout();
->>>>>>> 4dfdbb74
   }
 
   return that
 }
 
-<<<<<<< HEAD
 function fromArrayLike (that, array) {
   var length = array.length < 0 ? 0 : checked(array.length) | 0
   that = createBuffer(that, length)
@@ -902,24 +892,6 @@
   if (byteOffset < 0 || array.byteLength < byteOffset) {
     throw new RangeError('\'offset\' is out of bounds')
   }
-=======
-var scheduleFlush = void 0;
-// Decide what async method to use to triggering processing of queued callbacks:
-if (isNode) {
-  scheduleFlush = useNextTick();
-} else if (BrowserMutationObserver) {
-  scheduleFlush = useMutationObserver();
-} else if (isWorker) {
-  scheduleFlush = useMessageChannel();
-} else if (browserWindow === undefined && typeof require === 'function') {
-  scheduleFlush = attemptVertx();
-} else {
-  scheduleFlush = useSetTimeout();
-}
-
-function then(onFulfillment, onRejection) {
-  var parent = this;
->>>>>>> 4dfdbb74
 
   if (array.byteLength < byteOffset + (length || 0)) {
     throw new RangeError('\'length\' is out of bounds')
@@ -933,21 +905,10 @@
     array = new Uint8Array(array, byteOffset, length)
   }
 
-<<<<<<< HEAD
   if (Buffer.TYPED_ARRAY_SUPPORT) {
     // Return an augmented `Uint8Array` instance, for best performance
     that = array
     that.__proto__ = Buffer.prototype
-=======
-  var _state = parent._state;
-
-
-  if (_state) {
-    var callback = arguments[_state - 1];
-    asap(function () {
-      return invokeCallback(_state, child, callback, parent._result);
-    });
->>>>>>> 4dfdbb74
   } else {
     // Fallback: Return an object instance of the Buffer class
     that = fromArrayLike(that, array)
@@ -1002,13 +963,9 @@
   return Buffer.alloc(+length)
 }
 
-<<<<<<< HEAD
 Buffer.isBuffer = function isBuffer (b) {
   return !!(b != null && b._isBuffer)
 }
-=======
-var PROMISE_ID = Math.random().toString(36).substring(2);
->>>>>>> 4dfdbb74
 
 Buffer.compare = function compare (a, b) {
   if (!Buffer.isBuffer(a) || !Buffer.isBuffer(b)) {
@@ -1017,12 +974,8 @@
 
   if (a === b) return 0
 
-<<<<<<< HEAD
   var x = a.length
   var y = b.length
-=======
-var TRY_CATCH_ERROR = { error: null };
->>>>>>> 4dfdbb74
 
   for (var i = 0, len = Math.min(x, y); i < len; ++i) {
     if (a[i] !== b[i]) {
@@ -1037,7 +990,6 @@
   return 0
 }
 
-<<<<<<< HEAD
 Buffer.isEncoding = function isEncoding (encoding) {
   switch (String(encoding).toLowerCase()) {
     case 'hex':
@@ -1054,14 +1006,6 @@
       return true
     default:
       return false
-=======
-function getThen(promise) {
-  try {
-    return promise.then;
-  } catch (error) {
-    TRY_CATCH_ERROR.error = error;
-    return TRY_CATCH_ERROR;
->>>>>>> 4dfdbb74
   }
 }
 
@@ -1107,7 +1051,6 @@
     string = '' + string
   }
 
-<<<<<<< HEAD
   var len = string.length
   if (len === 0) return 0
 
@@ -1136,21 +1079,6 @@
         if (loweredCase) return utf8ToBytes(string).length // assume utf8
         encoding = ('' + encoding).toLowerCase()
         loweredCase = true
-=======
-function handleMaybeThenable(promise, maybeThenable, then$$1) {
-  if (maybeThenable.constructor === promise.constructor && then$$1 === then && maybeThenable.constructor.resolve === resolve$1) {
-    handleOwnThenable(promise, maybeThenable);
-  } else {
-    if (then$$1 === TRY_CATCH_ERROR) {
-      reject(promise, TRY_CATCH_ERROR.error);
-      TRY_CATCH_ERROR.error = null;
-    } else if (then$$1 === undefined) {
-      fulfill(promise, maybeThenable);
-    } else if (isFunction(then$$1)) {
-      handleForeignThenable(promise, maybeThenable, then$$1);
-    } else {
-      fulfill(promise, maybeThenable);
->>>>>>> 4dfdbb74
     }
   }
 }
@@ -1273,17 +1201,12 @@
   return this
 }
 
-<<<<<<< HEAD
 Buffer.prototype.toString = function toString () {
   var length = this.length | 0
   if (length === 0) return ''
   if (arguments.length === 0) return utf8Slice(this, 0, length)
   return slowToString.apply(this, arguments)
 }
-=======
-
-  parent._onerror = null;
->>>>>>> 4dfdbb74
 
 Buffer.prototype.equals = function equals (b) {
   if (!Buffer.isBuffer(b)) throw new TypeError('Argument must be a Buffer')
@@ -1319,15 +1242,9 @@
     thisEnd = this.length
   }
 
-<<<<<<< HEAD
   if (start < 0 || end > target.length || thisStart < 0 || thisEnd > this.length) {
     throw new RangeError('out of range index')
   }
-=======
-  var child = void 0,
-      callback = void 0,
-      detail = promise._result;
->>>>>>> 4dfdbb74
 
   if (thisStart >= thisEnd && start >= end) {
     return 0
@@ -1366,7 +1283,6 @@
   return 0
 }
 
-<<<<<<< HEAD
 // Finds either the first index of `val` in `buffer` at offset >= `byteOffset`,
 // OR the last index of `val` in `buffer` at offset <= `byteOffset`.
 //
@@ -1408,17 +1324,8 @@
   // Normalize val
   if (typeof val === 'string') {
     val = Buffer.from(val, encoding)
-=======
-function tryCatch(callback, detail) {
-  try {
-    return callback(detail);
-  } catch (e) {
-    TRY_CATCH_ERROR.error = e;
-    return TRY_CATCH_ERROR;
->>>>>>> 4dfdbb74
-  }
-
-<<<<<<< HEAD
+  }
+
   // Finally, search either indexOf (if dir is true) or lastIndexOf
   if (Buffer.isBuffer(val)) {
     // Special case: looking for empty string/buffer always fails
@@ -1438,14 +1345,6 @@
     }
     return arrayIndexOf(buffer, [ val ], byteOffset, encoding, dir)
   }
-=======
-function invokeCallback(settled, promise, callback, detail) {
-  var hasCallback = isFunction(callback),
-      value = void 0,
-      error = void 0,
-      succeeded = void 0,
-      failed = void 0;
->>>>>>> 4dfdbb74
 
   throw new TypeError('val must be string, number or Buffer')
 }
@@ -1503,21 +1402,7 @@
     }
   }
 
-<<<<<<< HEAD
   return -1
-=======
-  if (promise._state !== PENDING) {
-    // noop
-  } else if (hasCallback && succeeded) {
-    resolve(promise, value);
-  } else if (failed) {
-    reject(promise, error);
-  } else if (settled === FULFILLED) {
-    fulfill(promise, value);
-  } else if (settled === REJECTED) {
-    reject(promise, value);
-  }
->>>>>>> 4dfdbb74
 }
 
 Buffer.prototype.includes = function includes (val, byteOffset, encoding) {
@@ -1532,7 +1417,6 @@
   return bidirectionalIndexOf(this, val, byteOffset, encoding, false)
 }
 
-<<<<<<< HEAD
 function hexWrite (buf, string, offset, length) {
   offset = Number(offset) || 0
   var remaining = buf.length - offset
@@ -1720,7 +1604,1307 @@
           }
       }
     }
-=======
+
+    if (codePoint === null) {
+      // we did not generate a valid codePoint so insert a
+      // replacement char (U+FFFD) and advance only 1 byte
+      codePoint = 0xFFFD
+      bytesPerSequence = 1
+    } else if (codePoint > 0xFFFF) {
+      // encode to utf16 (surrogate pair dance)
+      codePoint -= 0x10000
+      res.push(codePoint >>> 10 & 0x3FF | 0xD800)
+      codePoint = 0xDC00 | codePoint & 0x3FF
+    }
+
+    res.push(codePoint)
+    i += bytesPerSequence
+  }
+
+  return decodeCodePointsArray(res)
+}
+
+// Based on http://stackoverflow.com/a/22747272/680742, the browser with
+// the lowest limit is Chrome, with 0x10000 args.
+// We go 1 magnitude less, for safety
+var MAX_ARGUMENTS_LENGTH = 0x1000
+
+function decodeCodePointsArray (codePoints) {
+  var len = codePoints.length
+  if (len <= MAX_ARGUMENTS_LENGTH) {
+    return String.fromCharCode.apply(String, codePoints) // avoid extra slice()
+  }
+
+  // Decode in chunks to avoid "call stack size exceeded".
+  var res = ''
+  var i = 0
+  while (i < len) {
+    res += String.fromCharCode.apply(
+      String,
+      codePoints.slice(i, i += MAX_ARGUMENTS_LENGTH)
+    )
+  }
+  return res
+}
+
+function asciiSlice (buf, start, end) {
+  var ret = ''
+  end = Math.min(buf.length, end)
+
+  for (var i = start; i < end; ++i) {
+    ret += String.fromCharCode(buf[i] & 0x7F)
+  }
+  return ret
+}
+
+function latin1Slice (buf, start, end) {
+  var ret = ''
+  end = Math.min(buf.length, end)
+
+  for (var i = start; i < end; ++i) {
+    ret += String.fromCharCode(buf[i])
+  }
+  return ret
+}
+
+function hexSlice (buf, start, end) {
+  var len = buf.length
+
+  if (!start || start < 0) start = 0
+  if (!end || end < 0 || end > len) end = len
+
+  var out = ''
+  for (var i = start; i < end; ++i) {
+    out += toHex(buf[i])
+  }
+  return out
+}
+
+function utf16leSlice (buf, start, end) {
+  var bytes = buf.slice(start, end)
+  var res = ''
+  for (var i = 0; i < bytes.length; i += 2) {
+    res += String.fromCharCode(bytes[i] + bytes[i + 1] * 256)
+  }
+  return res
+}
+
+Buffer.prototype.slice = function slice (start, end) {
+  var len = this.length
+  start = ~~start
+  end = end === undefined ? len : ~~end
+
+  if (start < 0) {
+    start += len
+    if (start < 0) start = 0
+  } else if (start > len) {
+    start = len
+  }
+
+  if (end < 0) {
+    end += len
+    if (end < 0) end = 0
+  } else if (end > len) {
+    end = len
+  }
+
+  if (end < start) end = start
+
+  var newBuf
+  if (Buffer.TYPED_ARRAY_SUPPORT) {
+    newBuf = this.subarray(start, end)
+    newBuf.__proto__ = Buffer.prototype
+  } else {
+    var sliceLen = end - start
+    newBuf = new Buffer(sliceLen, undefined)
+    for (var i = 0; i < sliceLen; ++i) {
+      newBuf[i] = this[i + start]
+    }
+  }
+
+  return newBuf
+}
+
+/*
+ * Need to make sure that buffer isn't trying to write out of bounds.
+ */
+function checkOffset (offset, ext, length) {
+  if ((offset % 1) !== 0 || offset < 0) throw new RangeError('offset is not uint')
+  if (offset + ext > length) throw new RangeError('Trying to access beyond buffer length')
+}
+
+Buffer.prototype.readUIntLE = function readUIntLE (offset, byteLength, noAssert) {
+  offset = offset | 0
+  byteLength = byteLength | 0
+  if (!noAssert) checkOffset(offset, byteLength, this.length)
+
+  var val = this[offset]
+  var mul = 1
+  var i = 0
+  while (++i < byteLength && (mul *= 0x100)) {
+    val += this[offset + i] * mul
+  }
+
+  return val
+}
+
+Buffer.prototype.readUIntBE = function readUIntBE (offset, byteLength, noAssert) {
+  offset = offset | 0
+  byteLength = byteLength | 0
+  if (!noAssert) {
+    checkOffset(offset, byteLength, this.length)
+  }
+
+  var val = this[offset + --byteLength]
+  var mul = 1
+  while (byteLength > 0 && (mul *= 0x100)) {
+    val += this[offset + --byteLength] * mul
+  }
+
+  return val
+}
+
+Buffer.prototype.readUInt8 = function readUInt8 (offset, noAssert) {
+  if (!noAssert) checkOffset(offset, 1, this.length)
+  return this[offset]
+}
+
+Buffer.prototype.readUInt16LE = function readUInt16LE (offset, noAssert) {
+  if (!noAssert) checkOffset(offset, 2, this.length)
+  return this[offset] | (this[offset + 1] << 8)
+}
+
+Buffer.prototype.readUInt16BE = function readUInt16BE (offset, noAssert) {
+  if (!noAssert) checkOffset(offset, 2, this.length)
+  return (this[offset] << 8) | this[offset + 1]
+}
+
+Buffer.prototype.readUInt32LE = function readUInt32LE (offset, noAssert) {
+  if (!noAssert) checkOffset(offset, 4, this.length)
+
+  return ((this[offset]) |
+      (this[offset + 1] << 8) |
+      (this[offset + 2] << 16)) +
+      (this[offset + 3] * 0x1000000)
+}
+
+Buffer.prototype.readUInt32BE = function readUInt32BE (offset, noAssert) {
+  if (!noAssert) checkOffset(offset, 4, this.length)
+
+  return (this[offset] * 0x1000000) +
+    ((this[offset + 1] << 16) |
+    (this[offset + 2] << 8) |
+    this[offset + 3])
+}
+
+Buffer.prototype.readIntLE = function readIntLE (offset, byteLength, noAssert) {
+  offset = offset | 0
+  byteLength = byteLength | 0
+  if (!noAssert) checkOffset(offset, byteLength, this.length)
+
+  var val = this[offset]
+  var mul = 1
+  var i = 0
+  while (++i < byteLength && (mul *= 0x100)) {
+    val += this[offset + i] * mul
+  }
+  mul *= 0x80
+
+  if (val >= mul) val -= Math.pow(2, 8 * byteLength)
+
+  return val
+}
+
+Buffer.prototype.readIntBE = function readIntBE (offset, byteLength, noAssert) {
+  offset = offset | 0
+  byteLength = byteLength | 0
+  if (!noAssert) checkOffset(offset, byteLength, this.length)
+
+  var i = byteLength
+  var mul = 1
+  var val = this[offset + --i]
+  while (i > 0 && (mul *= 0x100)) {
+    val += this[offset + --i] * mul
+  }
+  mul *= 0x80
+
+  if (val >= mul) val -= Math.pow(2, 8 * byteLength)
+
+  return val
+}
+
+Buffer.prototype.readInt8 = function readInt8 (offset, noAssert) {
+  if (!noAssert) checkOffset(offset, 1, this.length)
+  if (!(this[offset] & 0x80)) return (this[offset])
+  return ((0xff - this[offset] + 1) * -1)
+}
+
+Buffer.prototype.readInt16LE = function readInt16LE (offset, noAssert) {
+  if (!noAssert) checkOffset(offset, 2, this.length)
+  var val = this[offset] | (this[offset + 1] << 8)
+  return (val & 0x8000) ? val | 0xFFFF0000 : val
+}
+
+Buffer.prototype.readInt16BE = function readInt16BE (offset, noAssert) {
+  if (!noAssert) checkOffset(offset, 2, this.length)
+  var val = this[offset + 1] | (this[offset] << 8)
+  return (val & 0x8000) ? val | 0xFFFF0000 : val
+}
+
+Buffer.prototype.readInt32LE = function readInt32LE (offset, noAssert) {
+  if (!noAssert) checkOffset(offset, 4, this.length)
+
+  return (this[offset]) |
+    (this[offset + 1] << 8) |
+    (this[offset + 2] << 16) |
+    (this[offset + 3] << 24)
+}
+
+Buffer.prototype.readInt32BE = function readInt32BE (offset, noAssert) {
+  if (!noAssert) checkOffset(offset, 4, this.length)
+
+  return (this[offset] << 24) |
+    (this[offset + 1] << 16) |
+    (this[offset + 2] << 8) |
+    (this[offset + 3])
+}
+
+Buffer.prototype.readFloatLE = function readFloatLE (offset, noAssert) {
+  if (!noAssert) checkOffset(offset, 4, this.length)
+  return ieee754.read(this, offset, true, 23, 4)
+}
+
+Buffer.prototype.readFloatBE = function readFloatBE (offset, noAssert) {
+  if (!noAssert) checkOffset(offset, 4, this.length)
+  return ieee754.read(this, offset, false, 23, 4)
+}
+
+Buffer.prototype.readDoubleLE = function readDoubleLE (offset, noAssert) {
+  if (!noAssert) checkOffset(offset, 8, this.length)
+  return ieee754.read(this, offset, true, 52, 8)
+}
+
+Buffer.prototype.readDoubleBE = function readDoubleBE (offset, noAssert) {
+  if (!noAssert) checkOffset(offset, 8, this.length)
+  return ieee754.read(this, offset, false, 52, 8)
+}
+
+function checkInt (buf, value, offset, ext, max, min) {
+  if (!Buffer.isBuffer(buf)) throw new TypeError('"buffer" argument must be a Buffer instance')
+  if (value > max || value < min) throw new RangeError('"value" argument is out of bounds')
+  if (offset + ext > buf.length) throw new RangeError('Index out of range')
+}
+
+Buffer.prototype.writeUIntLE = function writeUIntLE (value, offset, byteLength, noAssert) {
+  value = +value
+  offset = offset | 0
+  byteLength = byteLength | 0
+  if (!noAssert) {
+    var maxBytes = Math.pow(2, 8 * byteLength) - 1
+    checkInt(this, value, offset, byteLength, maxBytes, 0)
+  }
+
+  var mul = 1
+  var i = 0
+  this[offset] = value & 0xFF
+  while (++i < byteLength && (mul *= 0x100)) {
+    this[offset + i] = (value / mul) & 0xFF
+  }
+
+  return offset + byteLength
+}
+
+Buffer.prototype.writeUIntBE = function writeUIntBE (value, offset, byteLength, noAssert) {
+  value = +value
+  offset = offset | 0
+  byteLength = byteLength | 0
+  if (!noAssert) {
+    var maxBytes = Math.pow(2, 8 * byteLength) - 1
+    checkInt(this, value, offset, byteLength, maxBytes, 0)
+  }
+
+  var i = byteLength - 1
+  var mul = 1
+  this[offset + i] = value & 0xFF
+  while (--i >= 0 && (mul *= 0x100)) {
+    this[offset + i] = (value / mul) & 0xFF
+  }
+
+  return offset + byteLength
+}
+
+Buffer.prototype.writeUInt8 = function writeUInt8 (value, offset, noAssert) {
+  value = +value
+  offset = offset | 0
+  if (!noAssert) checkInt(this, value, offset, 1, 0xff, 0)
+  if (!Buffer.TYPED_ARRAY_SUPPORT) value = Math.floor(value)
+  this[offset] = (value & 0xff)
+  return offset + 1
+}
+
+function objectWriteUInt16 (buf, value, offset, littleEndian) {
+  if (value < 0) value = 0xffff + value + 1
+  for (var i = 0, j = Math.min(buf.length - offset, 2); i < j; ++i) {
+    buf[offset + i] = (value & (0xff << (8 * (littleEndian ? i : 1 - i)))) >>>
+      (littleEndian ? i : 1 - i) * 8
+  }
+}
+
+Buffer.prototype.writeUInt16LE = function writeUInt16LE (value, offset, noAssert) {
+  value = +value
+  offset = offset | 0
+  if (!noAssert) checkInt(this, value, offset, 2, 0xffff, 0)
+  if (Buffer.TYPED_ARRAY_SUPPORT) {
+    this[offset] = (value & 0xff)
+    this[offset + 1] = (value >>> 8)
+  } else {
+    objectWriteUInt16(this, value, offset, true)
+  }
+  return offset + 2
+}
+
+Buffer.prototype.writeUInt16BE = function writeUInt16BE (value, offset, noAssert) {
+  value = +value
+  offset = offset | 0
+  if (!noAssert) checkInt(this, value, offset, 2, 0xffff, 0)
+  if (Buffer.TYPED_ARRAY_SUPPORT) {
+    this[offset] = (value >>> 8)
+    this[offset + 1] = (value & 0xff)
+  } else {
+    objectWriteUInt16(this, value, offset, false)
+  }
+  return offset + 2
+}
+
+function objectWriteUInt32 (buf, value, offset, littleEndian) {
+  if (value < 0) value = 0xffffffff + value + 1
+  for (var i = 0, j = Math.min(buf.length - offset, 4); i < j; ++i) {
+    buf[offset + i] = (value >>> (littleEndian ? i : 3 - i) * 8) & 0xff
+  }
+}
+
+Buffer.prototype.writeUInt32LE = function writeUInt32LE (value, offset, noAssert) {
+  value = +value
+  offset = offset | 0
+  if (!noAssert) checkInt(this, value, offset, 4, 0xffffffff, 0)
+  if (Buffer.TYPED_ARRAY_SUPPORT) {
+    this[offset + 3] = (value >>> 24)
+    this[offset + 2] = (value >>> 16)
+    this[offset + 1] = (value >>> 8)
+    this[offset] = (value & 0xff)
+  } else {
+    objectWriteUInt32(this, value, offset, true)
+  }
+  return offset + 4
+}
+
+Buffer.prototype.writeUInt32BE = function writeUInt32BE (value, offset, noAssert) {
+  value = +value
+  offset = offset | 0
+  if (!noAssert) checkInt(this, value, offset, 4, 0xffffffff, 0)
+  if (Buffer.TYPED_ARRAY_SUPPORT) {
+    this[offset] = (value >>> 24)
+    this[offset + 1] = (value >>> 16)
+    this[offset + 2] = (value >>> 8)
+    this[offset + 3] = (value & 0xff)
+  } else {
+    objectWriteUInt32(this, value, offset, false)
+  }
+  return offset + 4
+}
+
+Buffer.prototype.writeIntLE = function writeIntLE (value, offset, byteLength, noAssert) {
+  value = +value
+  offset = offset | 0
+  if (!noAssert) {
+    var limit = Math.pow(2, 8 * byteLength - 1)
+
+    checkInt(this, value, offset, byteLength, limit - 1, -limit)
+  }
+
+  var i = 0
+  var mul = 1
+  var sub = 0
+  this[offset] = value & 0xFF
+  while (++i < byteLength && (mul *= 0x100)) {
+    if (value < 0 && sub === 0 && this[offset + i - 1] !== 0) {
+      sub = 1
+    }
+    this[offset + i] = ((value / mul) >> 0) - sub & 0xFF
+  }
+
+  return offset + byteLength
+}
+
+Buffer.prototype.writeIntBE = function writeIntBE (value, offset, byteLength, noAssert) {
+  value = +value
+  offset = offset | 0
+  if (!noAssert) {
+    var limit = Math.pow(2, 8 * byteLength - 1)
+
+    checkInt(this, value, offset, byteLength, limit - 1, -limit)
+  }
+
+  var i = byteLength - 1
+  var mul = 1
+  var sub = 0
+  this[offset + i] = value & 0xFF
+  while (--i >= 0 && (mul *= 0x100)) {
+    if (value < 0 && sub === 0 && this[offset + i + 1] !== 0) {
+      sub = 1
+    }
+    this[offset + i] = ((value / mul) >> 0) - sub & 0xFF
+  }
+
+  return offset + byteLength
+}
+
+Buffer.prototype.writeInt8 = function writeInt8 (value, offset, noAssert) {
+  value = +value
+  offset = offset | 0
+  if (!noAssert) checkInt(this, value, offset, 1, 0x7f, -0x80)
+  if (!Buffer.TYPED_ARRAY_SUPPORT) value = Math.floor(value)
+  if (value < 0) value = 0xff + value + 1
+  this[offset] = (value & 0xff)
+  return offset + 1
+}
+
+Buffer.prototype.writeInt16LE = function writeInt16LE (value, offset, noAssert) {
+  value = +value
+  offset = offset | 0
+  if (!noAssert) checkInt(this, value, offset, 2, 0x7fff, -0x8000)
+  if (Buffer.TYPED_ARRAY_SUPPORT) {
+    this[offset] = (value & 0xff)
+    this[offset + 1] = (value >>> 8)
+  } else {
+    objectWriteUInt16(this, value, offset, true)
+  }
+  return offset + 2
+}
+
+Buffer.prototype.writeInt16BE = function writeInt16BE (value, offset, noAssert) {
+  value = +value
+  offset = offset | 0
+  if (!noAssert) checkInt(this, value, offset, 2, 0x7fff, -0x8000)
+  if (Buffer.TYPED_ARRAY_SUPPORT) {
+    this[offset] = (value >>> 8)
+    this[offset + 1] = (value & 0xff)
+  } else {
+    objectWriteUInt16(this, value, offset, false)
+  }
+  return offset + 2
+}
+
+Buffer.prototype.writeInt32LE = function writeInt32LE (value, offset, noAssert) {
+  value = +value
+  offset = offset | 0
+  if (!noAssert) checkInt(this, value, offset, 4, 0x7fffffff, -0x80000000)
+  if (Buffer.TYPED_ARRAY_SUPPORT) {
+    this[offset] = (value & 0xff)
+    this[offset + 1] = (value >>> 8)
+    this[offset + 2] = (value >>> 16)
+    this[offset + 3] = (value >>> 24)
+  } else {
+    objectWriteUInt32(this, value, offset, true)
+  }
+  return offset + 4
+}
+
+Buffer.prototype.writeInt32BE = function writeInt32BE (value, offset, noAssert) {
+  value = +value
+  offset = offset | 0
+  if (!noAssert) checkInt(this, value, offset, 4, 0x7fffffff, -0x80000000)
+  if (value < 0) value = 0xffffffff + value + 1
+  if (Buffer.TYPED_ARRAY_SUPPORT) {
+    this[offset] = (value >>> 24)
+    this[offset + 1] = (value >>> 16)
+    this[offset + 2] = (value >>> 8)
+    this[offset + 3] = (value & 0xff)
+  } else {
+    objectWriteUInt32(this, value, offset, false)
+  }
+  return offset + 4
+}
+
+function checkIEEE754 (buf, value, offset, ext, max, min) {
+  if (offset + ext > buf.length) throw new RangeError('Index out of range')
+  if (offset < 0) throw new RangeError('Index out of range')
+}
+
+function writeFloat (buf, value, offset, littleEndian, noAssert) {
+  if (!noAssert) {
+    checkIEEE754(buf, value, offset, 4, 3.4028234663852886e+38, -3.4028234663852886e+38)
+  }
+  ieee754.write(buf, value, offset, littleEndian, 23, 4)
+  return offset + 4
+}
+
+Buffer.prototype.writeFloatLE = function writeFloatLE (value, offset, noAssert) {
+  return writeFloat(this, value, offset, true, noAssert)
+}
+
+Buffer.prototype.writeFloatBE = function writeFloatBE (value, offset, noAssert) {
+  return writeFloat(this, value, offset, false, noAssert)
+}
+
+function writeDouble (buf, value, offset, littleEndian, noAssert) {
+  if (!noAssert) {
+    checkIEEE754(buf, value, offset, 8, 1.7976931348623157E+308, -1.7976931348623157E+308)
+  }
+  ieee754.write(buf, value, offset, littleEndian, 52, 8)
+  return offset + 8
+}
+
+Buffer.prototype.writeDoubleLE = function writeDoubleLE (value, offset, noAssert) {
+  return writeDouble(this, value, offset, true, noAssert)
+}
+
+Buffer.prototype.writeDoubleBE = function writeDoubleBE (value, offset, noAssert) {
+  return writeDouble(this, value, offset, false, noAssert)
+}
+
+// copy(targetBuffer, targetStart=0, sourceStart=0, sourceEnd=buffer.length)
+Buffer.prototype.copy = function copy (target, targetStart, start, end) {
+  if (!start) start = 0
+  if (!end && end !== 0) end = this.length
+  if (targetStart >= target.length) targetStart = target.length
+  if (!targetStart) targetStart = 0
+  if (end > 0 && end < start) end = start
+
+  // Copy 0 bytes; we're done
+  if (end === start) return 0
+  if (target.length === 0 || this.length === 0) return 0
+
+  // Fatal error conditions
+  if (targetStart < 0) {
+    throw new RangeError('targetStart out of bounds')
+  }
+  if (start < 0 || start >= this.length) throw new RangeError('sourceStart out of bounds')
+  if (end < 0) throw new RangeError('sourceEnd out of bounds')
+
+  // Are we oob?
+  if (end > this.length) end = this.length
+  if (target.length - targetStart < end - start) {
+    end = target.length - targetStart + start
+  }
+
+  var len = end - start
+  var i
+
+  if (this === target && start < targetStart && targetStart < end) {
+    // descending copy from end
+    for (i = len - 1; i >= 0; --i) {
+      target[i + targetStart] = this[i + start]
+    }
+  } else if (len < 1000 || !Buffer.TYPED_ARRAY_SUPPORT) {
+    // ascending copy from start
+    for (i = 0; i < len; ++i) {
+      target[i + targetStart] = this[i + start]
+    }
+  } else {
+    Uint8Array.prototype.set.call(
+      target,
+      this.subarray(start, start + len),
+      targetStart
+    )
+  }
+
+  return len
+}
+
+// Usage:
+//    buffer.fill(number[, offset[, end]])
+//    buffer.fill(buffer[, offset[, end]])
+//    buffer.fill(string[, offset[, end]][, encoding])
+Buffer.prototype.fill = function fill (val, start, end, encoding) {
+  // Handle string cases:
+  if (typeof val === 'string') {
+    if (typeof start === 'string') {
+      encoding = start
+      start = 0
+      end = this.length
+    } else if (typeof end === 'string') {
+      encoding = end
+      end = this.length
+    }
+    if (val.length === 1) {
+      var code = val.charCodeAt(0)
+      if (code < 256) {
+        val = code
+      }
+    }
+    if (encoding !== undefined && typeof encoding !== 'string') {
+      throw new TypeError('encoding must be a string')
+    }
+    if (typeof encoding === 'string' && !Buffer.isEncoding(encoding)) {
+      throw new TypeError('Unknown encoding: ' + encoding)
+    }
+  } else if (typeof val === 'number') {
+    val = val & 255
+  }
+
+  // Invalid ranges are not set to a default, so can range check early.
+  if (start < 0 || this.length < start || this.length < end) {
+    throw new RangeError('Out of range index')
+  }
+
+  if (end <= start) {
+    return this
+  }
+
+  start = start >>> 0
+  end = end === undefined ? this.length : end >>> 0
+
+  if (!val) val = 0
+
+  var i
+  if (typeof val === 'number') {
+    for (i = start; i < end; ++i) {
+      this[i] = val
+    }
+  } else {
+    var bytes = Buffer.isBuffer(val)
+      ? val
+      : utf8ToBytes(new Buffer(val, encoding).toString())
+    var len = bytes.length
+    for (i = 0; i < end - start; ++i) {
+      this[i + start] = bytes[i % len]
+    }
+  }
+
+  return this
+}
+
+// HELPER FUNCTIONS
+// ================
+
+var INVALID_BASE64_RE = /[^+\/0-9A-Za-z-_]/g
+
+function base64clean (str) {
+  // Node strips out invalid characters like \n and \t from the string, base64-js does not
+  str = stringtrim(str).replace(INVALID_BASE64_RE, '')
+  // Node converts strings with length < 2 to ''
+  if (str.length < 2) return ''
+  // Node allows for non-padded base64 strings (missing trailing ===), base64-js does not
+  while (str.length % 4 !== 0) {
+    str = str + '='
+  }
+  return str
+}
+
+function stringtrim (str) {
+  if (str.trim) return str.trim()
+  return str.replace(/^\s+|\s+$/g, '')
+}
+
+function toHex (n) {
+  if (n < 16) return '0' + n.toString(16)
+  return n.toString(16)
+}
+
+function utf8ToBytes (string, units) {
+  units = units || Infinity
+  var codePoint
+  var length = string.length
+  var leadSurrogate = null
+  var bytes = []
+
+  for (var i = 0; i < length; ++i) {
+    codePoint = string.charCodeAt(i)
+
+    // is surrogate component
+    if (codePoint > 0xD7FF && codePoint < 0xE000) {
+      // last char was a lead
+      if (!leadSurrogate) {
+        // no lead yet
+        if (codePoint > 0xDBFF) {
+          // unexpected trail
+          if ((units -= 3) > -1) bytes.push(0xEF, 0xBF, 0xBD)
+          continue
+        } else if (i + 1 === length) {
+          // unpaired lead
+          if ((units -= 3) > -1) bytes.push(0xEF, 0xBF, 0xBD)
+          continue
+        }
+
+        // valid lead
+        leadSurrogate = codePoint
+
+        continue
+      }
+
+      // 2 leads in a row
+      if (codePoint < 0xDC00) {
+        if ((units -= 3) > -1) bytes.push(0xEF, 0xBF, 0xBD)
+        leadSurrogate = codePoint
+        continue
+      }
+
+      // valid surrogate pair
+      codePoint = (leadSurrogate - 0xD800 << 10 | codePoint - 0xDC00) + 0x10000
+    } else if (leadSurrogate) {
+      // valid bmp char, but last char was a lead
+      if ((units -= 3) > -1) bytes.push(0xEF, 0xBF, 0xBD)
+    }
+
+    leadSurrogate = null
+
+    // encode utf8
+    if (codePoint < 0x80) {
+      if ((units -= 1) < 0) break
+      bytes.push(codePoint)
+    } else if (codePoint < 0x800) {
+      if ((units -= 2) < 0) break
+      bytes.push(
+        codePoint >> 0x6 | 0xC0,
+        codePoint & 0x3F | 0x80
+      )
+    } else if (codePoint < 0x10000) {
+      if ((units -= 3) < 0) break
+      bytes.push(
+        codePoint >> 0xC | 0xE0,
+        codePoint >> 0x6 & 0x3F | 0x80,
+        codePoint & 0x3F | 0x80
+      )
+    } else if (codePoint < 0x110000) {
+      if ((units -= 4) < 0) break
+      bytes.push(
+        codePoint >> 0x12 | 0xF0,
+        codePoint >> 0xC & 0x3F | 0x80,
+        codePoint >> 0x6 & 0x3F | 0x80,
+        codePoint & 0x3F | 0x80
+      )
+    } else {
+      throw new Error('Invalid code point')
+    }
+  }
+
+  return bytes
+}
+
+function asciiToBytes (str) {
+  var byteArray = []
+  for (var i = 0; i < str.length; ++i) {
+    // Node's code seems to be doing this and not & 0x7F..
+    byteArray.push(str.charCodeAt(i) & 0xFF)
+  }
+  return byteArray
+}
+
+function utf16leToBytes (str, units) {
+  var c, hi, lo
+  var byteArray = []
+  for (var i = 0; i < str.length; ++i) {
+    if ((units -= 2) < 0) break
+
+    c = str.charCodeAt(i)
+    hi = c >> 8
+    lo = c % 256
+    byteArray.push(lo)
+    byteArray.push(hi)
+  }
+
+  return byteArray
+}
+
+function base64ToBytes (str) {
+  return base64.toByteArray(base64clean(str))
+}
+
+function blitBuffer (src, dst, offset, length) {
+  for (var i = 0; i < length; ++i) {
+    if ((i + offset >= dst.length) || (i >= src.length)) break
+    dst[i + offset] = src[i]
+  }
+  return i
+}
+
+function isnan (val) {
+  return val !== val // eslint-disable-line no-self-compare
+}
+
+}).call(this,typeof global !== "undefined" ? global : typeof self !== "undefined" ? self : typeof window !== "undefined" ? window : {})
+},{"base64-js":8,"ieee754":11,"isarray":12}],10:[function(require,module,exports){
+(function (process,global){
+/*!
+ * @overview es6-promise - a tiny implementation of Promises/A+.
+ * @copyright Copyright (c) 2014 Yehuda Katz, Tom Dale, Stefan Penner and contributors (Conversion to ES6 API by Jake Archibald)
+ * @license   Licensed under MIT license
+ *            See https://raw.githubusercontent.com/stefanpenner/es6-promise/master/LICENSE
+ * @version   v4.2.4+314e4831
+ */
+
+(function (global, factory) {
+	typeof exports === 'object' && typeof module !== 'undefined' ? module.exports = factory() :
+	typeof define === 'function' && define.amd ? define(factory) :
+	(global.ES6Promise = factory());
+}(this, (function () { 'use strict';
+
+function objectOrFunction(x) {
+  var type = typeof x;
+  return x !== null && (type === 'object' || type === 'function');
+}
+
+function isFunction(x) {
+  return typeof x === 'function';
+}
+
+
+
+var _isArray = void 0;
+if (Array.isArray) {
+  _isArray = Array.isArray;
+} else {
+  _isArray = function (x) {
+    return Object.prototype.toString.call(x) === '[object Array]';
+  };
+}
+
+var isArray = _isArray;
+
+var len = 0;
+var vertxNext = void 0;
+var customSchedulerFn = void 0;
+
+var asap = function asap(callback, arg) {
+  queue[len] = callback;
+  queue[len + 1] = arg;
+  len += 2;
+  if (len === 2) {
+    // If len is 2, that means that we need to schedule an async flush.
+    // If additional callbacks are queued before the queue is flushed, they
+    // will be processed by this flush that we are scheduling.
+    if (customSchedulerFn) {
+      customSchedulerFn(flush);
+    } else {
+      scheduleFlush();
+    }
+  }
+};
+
+function setScheduler(scheduleFn) {
+  customSchedulerFn = scheduleFn;
+}
+
+function setAsap(asapFn) {
+  asap = asapFn;
+}
+
+var browserWindow = typeof window !== 'undefined' ? window : undefined;
+var browserGlobal = browserWindow || {};
+var BrowserMutationObserver = browserGlobal.MutationObserver || browserGlobal.WebKitMutationObserver;
+var isNode = typeof self === 'undefined' && typeof process !== 'undefined' && {}.toString.call(process) === '[object process]';
+
+// test for web worker but not in IE10
+var isWorker = typeof Uint8ClampedArray !== 'undefined' && typeof importScripts !== 'undefined' && typeof MessageChannel !== 'undefined';
+
+// node
+function useNextTick() {
+  // node version 0.10.x displays a deprecation warning when nextTick is used recursively
+  // see https://github.com/cujojs/when/issues/410 for details
+  return function () {
+    return process.nextTick(flush);
+  };
+}
+
+// vertx
+function useVertxTimer() {
+  if (typeof vertxNext !== 'undefined') {
+    return function () {
+      vertxNext(flush);
+    };
+  }
+
+  return useSetTimeout();
+}
+
+function useMutationObserver() {
+  var iterations = 0;
+  var observer = new BrowserMutationObserver(flush);
+  var node = document.createTextNode('');
+  observer.observe(node, { characterData: true });
+
+  return function () {
+    node.data = iterations = ++iterations % 2;
+  };
+}
+
+// web worker
+function useMessageChannel() {
+  var channel = new MessageChannel();
+  channel.port1.onmessage = flush;
+  return function () {
+    return channel.port2.postMessage(0);
+  };
+}
+
+function useSetTimeout() {
+  // Store setTimeout reference so es6-promise will be unaffected by
+  // other code modifying setTimeout (like sinon.useFakeTimers())
+  var globalSetTimeout = setTimeout;
+  return function () {
+    return globalSetTimeout(flush, 1);
+  };
+}
+
+var queue = new Array(1000);
+function flush() {
+  for (var i = 0; i < len; i += 2) {
+    var callback = queue[i];
+    var arg = queue[i + 1];
+
+    callback(arg);
+
+    queue[i] = undefined;
+    queue[i + 1] = undefined;
+  }
+
+  len = 0;
+}
+
+function attemptVertx() {
+  try {
+    var vertx = Function('return this')().require('vertx');
+    vertxNext = vertx.runOnLoop || vertx.runOnContext;
+    return useVertxTimer();
+  } catch (e) {
+    return useSetTimeout();
+  }
+}
+
+var scheduleFlush = void 0;
+// Decide what async method to use to triggering processing of queued callbacks:
+if (isNode) {
+  scheduleFlush = useNextTick();
+} else if (BrowserMutationObserver) {
+  scheduleFlush = useMutationObserver();
+} else if (isWorker) {
+  scheduleFlush = useMessageChannel();
+} else if (browserWindow === undefined && typeof require === 'function') {
+  scheduleFlush = attemptVertx();
+} else {
+  scheduleFlush = useSetTimeout();
+}
+
+function then(onFulfillment, onRejection) {
+  var parent = this;
+
+  var child = new this.constructor(noop);
+
+  if (child[PROMISE_ID] === undefined) {
+    makePromise(child);
+  }
+
+  var _state = parent._state;
+
+
+  if (_state) {
+    var callback = arguments[_state - 1];
+    asap(function () {
+      return invokeCallback(_state, child, callback, parent._result);
+    });
+  } else {
+    subscribe(parent, child, onFulfillment, onRejection);
+  }
+
+  return child;
+}
+
+/**
+  `Promise.resolve` returns a promise that will become resolved with the
+  passed `value`. It is shorthand for the following:
+
+  ```javascript
+  let promise = new Promise(function(resolve, reject){
+    resolve(1);
+  });
+
+  promise.then(function(value){
+    // value === 1
+  });
+  ```
+
+  Instead of writing the above, your code now simply becomes the following:
+
+  ```javascript
+  let promise = Promise.resolve(1);
+
+  promise.then(function(value){
+    // value === 1
+  });
+  ```
+
+  @method resolve
+  @static
+  @param {Any} value value that the returned promise will be resolved with
+  Useful for tooling.
+  @return {Promise} a promise that will become fulfilled with the given
+  `value`
+*/
+function resolve$1(object) {
+  /*jshint validthis:true */
+  var Constructor = this;
+
+  if (object && typeof object === 'object' && object.constructor === Constructor) {
+    return object;
+  }
+
+  var promise = new Constructor(noop);
+  resolve(promise, object);
+  return promise;
+}
+
+var PROMISE_ID = Math.random().toString(36).substring(2);
+
+function noop() {}
+
+var PENDING = void 0;
+var FULFILLED = 1;
+var REJECTED = 2;
+
+var TRY_CATCH_ERROR = { error: null };
+
+function selfFulfillment() {
+  return new TypeError("You cannot resolve a promise with itself");
+}
+
+function cannotReturnOwn() {
+  return new TypeError('A promises callback cannot return that same promise.');
+}
+
+function getThen(promise) {
+  try {
+    return promise.then;
+  } catch (error) {
+    TRY_CATCH_ERROR.error = error;
+    return TRY_CATCH_ERROR;
+  }
+}
+
+function tryThen(then$$1, value, fulfillmentHandler, rejectionHandler) {
+  try {
+    then$$1.call(value, fulfillmentHandler, rejectionHandler);
+  } catch (e) {
+    return e;
+  }
+}
+
+function handleForeignThenable(promise, thenable, then$$1) {
+  asap(function (promise) {
+    var sealed = false;
+    var error = tryThen(then$$1, thenable, function (value) {
+      if (sealed) {
+        return;
+      }
+      sealed = true;
+      if (thenable !== value) {
+        resolve(promise, value);
+      } else {
+        fulfill(promise, value);
+      }
+    }, function (reason) {
+      if (sealed) {
+        return;
+      }
+      sealed = true;
+
+      reject(promise, reason);
+    }, 'Settle: ' + (promise._label || ' unknown promise'));
+
+    if (!sealed && error) {
+      sealed = true;
+      reject(promise, error);
+    }
+  }, promise);
+}
+
+function handleOwnThenable(promise, thenable) {
+  if (thenable._state === FULFILLED) {
+    fulfill(promise, thenable._result);
+  } else if (thenable._state === REJECTED) {
+    reject(promise, thenable._result);
+  } else {
+    subscribe(thenable, undefined, function (value) {
+      return resolve(promise, value);
+    }, function (reason) {
+      return reject(promise, reason);
+    });
+  }
+}
+
+function handleMaybeThenable(promise, maybeThenable, then$$1) {
+  if (maybeThenable.constructor === promise.constructor && then$$1 === then && maybeThenable.constructor.resolve === resolve$1) {
+    handleOwnThenable(promise, maybeThenable);
+  } else {
+    if (then$$1 === TRY_CATCH_ERROR) {
+      reject(promise, TRY_CATCH_ERROR.error);
+      TRY_CATCH_ERROR.error = null;
+    } else if (then$$1 === undefined) {
+      fulfill(promise, maybeThenable);
+    } else if (isFunction(then$$1)) {
+      handleForeignThenable(promise, maybeThenable, then$$1);
+    } else {
+      fulfill(promise, maybeThenable);
+    }
+  }
+}
+
+function resolve(promise, value) {
+  if (promise === value) {
+    reject(promise, selfFulfillment());
+  } else if (objectOrFunction(value)) {
+    handleMaybeThenable(promise, value, getThen(value));
+  } else {
+    fulfill(promise, value);
+  }
+}
+
+function publishRejection(promise) {
+  if (promise._onerror) {
+    promise._onerror(promise._result);
+  }
+
+  publish(promise);
+}
+
+function fulfill(promise, value) {
+  if (promise._state !== PENDING) {
+    return;
+  }
+
+  promise._result = value;
+  promise._state = FULFILLED;
+
+  if (promise._subscribers.length !== 0) {
+    asap(publish, promise);
+  }
+}
+
+function reject(promise, reason) {
+  if (promise._state !== PENDING) {
+    return;
+  }
+  promise._state = REJECTED;
+  promise._result = reason;
+
+  asap(publishRejection, promise);
+}
+
+function subscribe(parent, child, onFulfillment, onRejection) {
+  var _subscribers = parent._subscribers;
+  var length = _subscribers.length;
+
+
+  parent._onerror = null;
+
+  _subscribers[length] = child;
+  _subscribers[length + FULFILLED] = onFulfillment;
+  _subscribers[length + REJECTED] = onRejection;
+
+  if (length === 0 && parent._state) {
+    asap(publish, parent);
+  }
+}
+
+function publish(promise) {
+  var subscribers = promise._subscribers;
+  var settled = promise._state;
+
+  if (subscribers.length === 0) {
+    return;
+  }
+
+  var child = void 0,
+      callback = void 0,
+      detail = promise._result;
+
+  for (var i = 0; i < subscribers.length; i += 3) {
+    child = subscribers[i];
+    callback = subscribers[i + settled];
+
+    if (child) {
+      invokeCallback(settled, child, callback, detail);
+    } else {
+      callback(detail);
+    }
+  }
+
+  promise._subscribers.length = 0;
+}
+
+function tryCatch(callback, detail) {
+  try {
+    return callback(detail);
+  } catch (e) {
+    TRY_CATCH_ERROR.error = e;
+    return TRY_CATCH_ERROR;
+  }
+}
+
+function invokeCallback(settled, promise, callback, detail) {
+  var hasCallback = isFunction(callback),
+      value = void 0,
+      error = void 0,
+      succeeded = void 0,
+      failed = void 0;
+
+  if (hasCallback) {
+    value = tryCatch(callback, detail);
+
+    if (value === TRY_CATCH_ERROR) {
+      failed = true;
+      error = value.error;
+      value.error = null;
+    } else {
+      succeeded = true;
+    }
+
+    if (promise === value) {
+      reject(promise, cannotReturnOwn());
+      return;
+    }
+  } else {
+    value = detail;
+    succeeded = true;
+  }
+
+  if (promise._state !== PENDING) {
+    // noop
+  } else if (hasCallback && succeeded) {
+    resolve(promise, value);
+  } else if (failed) {
+    reject(promise, error);
+  } else if (settled === FULFILLED) {
+    fulfill(promise, value);
+  } else if (settled === REJECTED) {
+    reject(promise, value);
+  }
+}
+
+function initializePromise(promise, resolver) {
+  try {
+    resolver(function resolvePromise(value) {
+      resolve(promise, value);
+    }, function rejectPromise(reason) {
+      reject(promise, reason);
+    });
+  } catch (e) {
+    reject(promise, e);
+  }
+}
+
+var id = 0;
+function nextId() {
+  return id++;
+}
+
+function makePromise(promise) {
+  promise[PROMISE_ID] = id++;
+  promise._state = undefined;
+  promise._result = undefined;
+  promise._subscribers = [];
+}
+
 function validationError() {
   return new Error('Array Methods must be provided an Array');
 }
@@ -1818,70 +3002,45 @@
 
   return Enumerator;
 }();
->>>>>>> 4dfdbb74
-
-    if (codePoint === null) {
-      // we did not generate a valid codePoint so insert a
-      // replacement char (U+FFFD) and advance only 1 byte
-      codePoint = 0xFFFD
-      bytesPerSequence = 1
-    } else if (codePoint > 0xFFFF) {
-      // encode to utf16 (surrogate pair dance)
-      codePoint -= 0x10000
-      res.push(codePoint >>> 10 & 0x3FF | 0xD800)
-      codePoint = 0xDC00 | codePoint & 0x3FF
-    }
-
-    res.push(codePoint)
-    i += bytesPerSequence
-  }
-
-  return decodeCodePointsArray(res)
-}
-
-// Based on http://stackoverflow.com/a/22747272/680742, the browser with
-// the lowest limit is Chrome, with 0x10000 args.
-// We go 1 magnitude less, for safety
-var MAX_ARGUMENTS_LENGTH = 0x1000
-
-function decodeCodePointsArray (codePoints) {
-  var len = codePoints.length
-  if (len <= MAX_ARGUMENTS_LENGTH) {
-    return String.fromCharCode.apply(String, codePoints) // avoid extra slice()
-  }
-
-  // Decode in chunks to avoid "call stack size exceeded".
-  var res = ''
-  var i = 0
-  while (i < len) {
-    res += String.fromCharCode.apply(
-      String,
-      codePoints.slice(i, i += MAX_ARGUMENTS_LENGTH)
-    )
-  }
-  return res
-}
-
-function asciiSlice (buf, start, end) {
-  var ret = ''
-  end = Math.min(buf.length, end)
-
-  for (var i = start; i < end; ++i) {
-    ret += String.fromCharCode(buf[i] & 0x7F)
-  }
-  return ret
-}
-
-<<<<<<< HEAD
-function latin1Slice (buf, start, end) {
-  var ret = ''
-  end = Math.min(buf.length, end)
-
-  for (var i = start; i < end; ++i) {
-    ret += String.fromCharCode(buf[i])
-  }
-  return ret
-=======
+
+/**
+  `Promise.all` accepts an array of promises, and returns a new promise which
+  is fulfilled with an array of fulfillment values for the passed promises, or
+  rejected with the reason of the first passed promise to be rejected. It casts all
+  elements of the passed iterable to promises as it runs this algorithm.
+
+  Example:
+
+  ```javascript
+  let promise1 = resolve(1);
+  let promise2 = resolve(2);
+  let promise3 = resolve(3);
+  let promises = [ promise1, promise2, promise3 ];
+
+  Promise.all(promises).then(function(array){
+    // The array here would be [ 1, 2, 3 ];
+  });
+  ```
+
+  If any of the `promises` given to `all` are rejected, the first promise
+  that is rejected will be given as an argument to the returned promises's
+  rejection handler. For example:
+
+  Example:
+
+  ```javascript
+  let promise1 = resolve(1);
+  let promise2 = reject(new Error("2"));
+  let promise3 = reject(new Error("3"));
+  let promises = [ promise1, promise2, promise3 ];
+
+  Promise.all(promises).then(function(array){
+    // Code here never runs because there are rejected promises!
+  }, function(error) {
+    // error.message === "2"
+  });
+  ```
+
   @method all
   @static
   @param {Array} entries array of promises
@@ -1893,81 +3052,66 @@
 */
 function all(entries) {
   return new Enumerator(this, entries).promise;
->>>>>>> 4dfdbb74
-}
-
-function hexSlice (buf, start, end) {
-  var len = buf.length
-
-  if (!start || start < 0) start = 0
-  if (!end || end < 0 || end > len) end = len
-
-  var out = ''
-  for (var i = start; i < end; ++i) {
-    out += toHex(buf[i])
-  }
-  return out
-}
-
-function utf16leSlice (buf, start, end) {
-  var bytes = buf.slice(start, end)
-  var res = ''
-  for (var i = 0; i < bytes.length; i += 2) {
-    res += String.fromCharCode(bytes[i] + bytes[i + 1] * 256)
-  }
-  return res
-}
-
-Buffer.prototype.slice = function slice (start, end) {
-  var len = this.length
-  start = ~~start
-  end = end === undefined ? len : ~~end
-
-  if (start < 0) {
-    start += len
-    if (start < 0) start = 0
-  } else if (start > len) {
-    start = len
-  }
-
-  if (end < 0) {
-    end += len
-    if (end < 0) end = 0
-  } else if (end > len) {
-    end = len
-  }
-
-  if (end < start) end = start
-
-  var newBuf
-  if (Buffer.TYPED_ARRAY_SUPPORT) {
-    newBuf = this.subarray(start, end)
-    newBuf.__proto__ = Buffer.prototype
-  } else {
-    var sliceLen = end - start
-    newBuf = new Buffer(sliceLen, undefined)
-    for (var i = 0; i < sliceLen; ++i) {
-      newBuf[i] = this[i + start]
-    }
-  }
-
-  return newBuf
-}
-
-/*
- * Need to make sure that buffer isn't trying to write out of bounds.
- */
-function checkOffset (offset, ext, length) {
-  if ((offset % 1) !== 0 || offset < 0) throw new RangeError('offset is not uint')
-  if (offset + ext > length) throw new RangeError('Trying to access beyond buffer length')
-}
-
-<<<<<<< HEAD
-Buffer.prototype.readUIntLE = function readUIntLE (offset, byteLength, noAssert) {
-  offset = offset | 0
-  byteLength = byteLength | 0
-  if (!noAssert) checkOffset(offset, byteLength, this.length)
-=======
+}
+
+/**
+  `Promise.race` returns a new promise which is settled in the same way as the
+  first passed promise to settle.
+
+  Example:
+
+  ```javascript
+  let promise1 = new Promise(function(resolve, reject){
+    setTimeout(function(){
+      resolve('promise 1');
+    }, 200);
+  });
+
+  let promise2 = new Promise(function(resolve, reject){
+    setTimeout(function(){
+      resolve('promise 2');
+    }, 100);
+  });
+
+  Promise.race([promise1, promise2]).then(function(result){
+    // result === 'promise 2' because it was resolved before promise1
+    // was resolved.
+  });
+  ```
+
+  `Promise.race` is deterministic in that only the state of the first
+  settled promise matters. For example, even if other promises given to the
+  `promises` array argument are resolved, but the first settled promise has
+  become rejected before the other promises became fulfilled, the returned
+  promise will become rejected:
+
+  ```javascript
+  let promise1 = new Promise(function(resolve, reject){
+    setTimeout(function(){
+      resolve('promise 1');
+    }, 200);
+  });
+
+  let promise2 = new Promise(function(resolve, reject){
+    setTimeout(function(){
+      reject(new Error('promise 2'));
+    }, 100);
+  });
+
+  Promise.race([promise1, promise2]).then(function(result){
+    // Code here never runs
+  }, function(reason){
+    // reason.message === 'promise 2' because promise 2 became rejected before
+    // promise 1 became fulfilled
+  });
+  ```
+
+  An example real-world use case is implementing timeouts:
+
+  ```javascript
+  Promise.race([ajax('foo.json'), timeout(5000)])
+  ```
+
   @method race
   @static
   @param {Array} promises array of promises to observe
@@ -1978,353 +3122,169 @@
 function race(entries) {
   /*jshint validthis:true */
   var Constructor = this;
->>>>>>> 4dfdbb74
-
-  var val = this[offset]
-  var mul = 1
-  var i = 0
-  while (++i < byteLength && (mul *= 0x100)) {
-    val += this[offset + i] * mul
-  }
-
-  return val
-}
-
-Buffer.prototype.readUIntBE = function readUIntBE (offset, byteLength, noAssert) {
-  offset = offset | 0
-  byteLength = byteLength | 0
-  if (!noAssert) {
-    checkOffset(offset, byteLength, this.length)
-  }
-
-  var val = this[offset + --byteLength]
-  var mul = 1
-  while (byteLength > 0 && (mul *= 0x100)) {
-    val += this[offset + --byteLength] * mul
-  }
-
-  return val
-}
-
-Buffer.prototype.readUInt8 = function readUInt8 (offset, noAssert) {
-  if (!noAssert) checkOffset(offset, 1, this.length)
-  return this[offset]
-}
-
-Buffer.prototype.readUInt16LE = function readUInt16LE (offset, noAssert) {
-  if (!noAssert) checkOffset(offset, 2, this.length)
-  return this[offset] | (this[offset + 1] << 8)
-}
-
-Buffer.prototype.readUInt16BE = function readUInt16BE (offset, noAssert) {
-  if (!noAssert) checkOffset(offset, 2, this.length)
-  return (this[offset] << 8) | this[offset + 1]
-}
-
-Buffer.prototype.readUInt32LE = function readUInt32LE (offset, noAssert) {
-  if (!noAssert) checkOffset(offset, 4, this.length)
-
-  return ((this[offset]) |
-      (this[offset + 1] << 8) |
-      (this[offset + 2] << 16)) +
-      (this[offset + 3] * 0x1000000)
-}
-
-Buffer.prototype.readUInt32BE = function readUInt32BE (offset, noAssert) {
-  if (!noAssert) checkOffset(offset, 4, this.length)
-
-  return (this[offset] * 0x1000000) +
-    ((this[offset + 1] << 16) |
-    (this[offset + 2] << 8) |
-    this[offset + 3])
-}
-
-Buffer.prototype.readIntLE = function readIntLE (offset, byteLength, noAssert) {
-  offset = offset | 0
-  byteLength = byteLength | 0
-  if (!noAssert) checkOffset(offset, byteLength, this.length)
-
-  var val = this[offset]
-  var mul = 1
-  var i = 0
-  while (++i < byteLength && (mul *= 0x100)) {
-    val += this[offset + i] * mul
-  }
-  mul *= 0x80
-
-  if (val >= mul) val -= Math.pow(2, 8 * byteLength)
-
-  return val
-}
-
-Buffer.prototype.readIntBE = function readIntBE (offset, byteLength, noAssert) {
-  offset = offset | 0
-  byteLength = byteLength | 0
-  if (!noAssert) checkOffset(offset, byteLength, this.length)
-
-  var i = byteLength
-  var mul = 1
-  var val = this[offset + --i]
-  while (i > 0 && (mul *= 0x100)) {
-    val += this[offset + --i] * mul
-  }
-  mul *= 0x80
-
-  if (val >= mul) val -= Math.pow(2, 8 * byteLength)
-
-  return val
-}
-
-Buffer.prototype.readInt8 = function readInt8 (offset, noAssert) {
-  if (!noAssert) checkOffset(offset, 1, this.length)
-  if (!(this[offset] & 0x80)) return (this[offset])
-  return ((0xff - this[offset] + 1) * -1)
-}
-
-Buffer.prototype.readInt16LE = function readInt16LE (offset, noAssert) {
-  if (!noAssert) checkOffset(offset, 2, this.length)
-  var val = this[offset] | (this[offset + 1] << 8)
-  return (val & 0x8000) ? val | 0xFFFF0000 : val
-}
-
-Buffer.prototype.readInt16BE = function readInt16BE (offset, noAssert) {
-  if (!noAssert) checkOffset(offset, 2, this.length)
-  var val = this[offset + 1] | (this[offset] << 8)
-  return (val & 0x8000) ? val | 0xFFFF0000 : val
-}
-
-Buffer.prototype.readInt32LE = function readInt32LE (offset, noAssert) {
-  if (!noAssert) checkOffset(offset, 4, this.length)
-
-  return (this[offset]) |
-    (this[offset + 1] << 8) |
-    (this[offset + 2] << 16) |
-    (this[offset + 3] << 24)
-}
-
-Buffer.prototype.readInt32BE = function readInt32BE (offset, noAssert) {
-  if (!noAssert) checkOffset(offset, 4, this.length)
-
-  return (this[offset] << 24) |
-    (this[offset + 1] << 16) |
-    (this[offset + 2] << 8) |
-    (this[offset + 3])
-}
-
-Buffer.prototype.readFloatLE = function readFloatLE (offset, noAssert) {
-  if (!noAssert) checkOffset(offset, 4, this.length)
-  return ieee754.read(this, offset, true, 23, 4)
-}
-
-Buffer.prototype.readFloatBE = function readFloatBE (offset, noAssert) {
-  if (!noAssert) checkOffset(offset, 4, this.length)
-  return ieee754.read(this, offset, false, 23, 4)
-}
-
-Buffer.prototype.readDoubleLE = function readDoubleLE (offset, noAssert) {
-  if (!noAssert) checkOffset(offset, 8, this.length)
-  return ieee754.read(this, offset, true, 52, 8)
-}
-
-Buffer.prototype.readDoubleBE = function readDoubleBE (offset, noAssert) {
-  if (!noAssert) checkOffset(offset, 8, this.length)
-  return ieee754.read(this, offset, false, 52, 8)
-}
-
-function checkInt (buf, value, offset, ext, max, min) {
-  if (!Buffer.isBuffer(buf)) throw new TypeError('"buffer" argument must be a Buffer instance')
-  if (value > max || value < min) throw new RangeError('"value" argument is out of bounds')
-  if (offset + ext > buf.length) throw new RangeError('Index out of range')
-}
-
-Buffer.prototype.writeUIntLE = function writeUIntLE (value, offset, byteLength, noAssert) {
-  value = +value
-  offset = offset | 0
-  byteLength = byteLength | 0
-  if (!noAssert) {
-    var maxBytes = Math.pow(2, 8 * byteLength) - 1
-    checkInt(this, value, offset, byteLength, maxBytes, 0)
-  }
-
-  var mul = 1
-  var i = 0
-  this[offset] = value & 0xFF
-  while (++i < byteLength && (mul *= 0x100)) {
-    this[offset + i] = (value / mul) & 0xFF
-  }
-
-  return offset + byteLength
-}
-
-Buffer.prototype.writeUIntBE = function writeUIntBE (value, offset, byteLength, noAssert) {
-  value = +value
-  offset = offset | 0
-  byteLength = byteLength | 0
-  if (!noAssert) {
-    var maxBytes = Math.pow(2, 8 * byteLength) - 1
-    checkInt(this, value, offset, byteLength, maxBytes, 0)
-  }
-
-  var i = byteLength - 1
-  var mul = 1
-  this[offset + i] = value & 0xFF
-  while (--i >= 0 && (mul *= 0x100)) {
-    this[offset + i] = (value / mul) & 0xFF
-  }
-
-<<<<<<< HEAD
-  return offset + byteLength
-}
-
-Buffer.prototype.writeUInt8 = function writeUInt8 (value, offset, noAssert) {
-  value = +value
-  offset = offset | 0
-  if (!noAssert) checkInt(this, value, offset, 1, 0xff, 0)
-  if (!Buffer.TYPED_ARRAY_SUPPORT) value = Math.floor(value)
-  this[offset] = (value & 0xff)
-  return offset + 1
-}
-
-function objectWriteUInt16 (buf, value, offset, littleEndian) {
-  if (value < 0) value = 0xffff + value + 1
-  for (var i = 0, j = Math.min(buf.length - offset, 2); i < j; ++i) {
-    buf[offset + i] = (value & (0xff << (8 * (littleEndian ? i : 1 - i)))) >>>
-      (littleEndian ? i : 1 - i) * 8
-  }
-}
-
-Buffer.prototype.writeUInt16LE = function writeUInt16LE (value, offset, noAssert) {
-  value = +value
-  offset = offset | 0
-  if (!noAssert) checkInt(this, value, offset, 2, 0xffff, 0)
-  if (Buffer.TYPED_ARRAY_SUPPORT) {
-    this[offset] = (value & 0xff)
-    this[offset + 1] = (value >>> 8)
+
+  if (!isArray(entries)) {
+    return new Constructor(function (_, reject) {
+      return reject(new TypeError('You must pass an array to race.'));
+    });
   } else {
-    objectWriteUInt16(this, value, offset, true)
-  }
-  return offset + 2
-}
-
-Buffer.prototype.writeUInt16BE = function writeUInt16BE (value, offset, noAssert) {
-  value = +value
-  offset = offset | 0
-  if (!noAssert) checkInt(this, value, offset, 2, 0xffff, 0)
-  if (Buffer.TYPED_ARRAY_SUPPORT) {
-    this[offset] = (value >>> 8)
-    this[offset + 1] = (value & 0xff)
-  } else {
-    objectWriteUInt16(this, value, offset, false)
-  }
-  return offset + 2
-}
-
-function objectWriteUInt32 (buf, value, offset, littleEndian) {
-  if (value < 0) value = 0xffffffff + value + 1
-  for (var i = 0, j = Math.min(buf.length - offset, 4); i < j; ++i) {
-    buf[offset + i] = (value >>> (littleEndian ? i : 3 - i) * 8) & 0xff
-  }
-}
-
-Buffer.prototype.writeUInt32LE = function writeUInt32LE (value, offset, noAssert) {
-  value = +value
-  offset = offset | 0
-  if (!noAssert) checkInt(this, value, offset, 4, 0xffffffff, 0)
-  if (Buffer.TYPED_ARRAY_SUPPORT) {
-    this[offset + 3] = (value >>> 24)
-    this[offset + 2] = (value >>> 16)
-    this[offset + 1] = (value >>> 8)
-    this[offset] = (value & 0xff)
-  } else {
-    objectWriteUInt32(this, value, offset, true)
-  }
-  return offset + 4
-}
-
-Buffer.prototype.writeUInt32BE = function writeUInt32BE (value, offset, noAssert) {
-  value = +value
-  offset = offset | 0
-  if (!noAssert) checkInt(this, value, offset, 4, 0xffffffff, 0)
-  if (Buffer.TYPED_ARRAY_SUPPORT) {
-    this[offset] = (value >>> 24)
-    this[offset + 1] = (value >>> 16)
-    this[offset + 2] = (value >>> 8)
-    this[offset + 3] = (value & 0xff)
-  } else {
-    objectWriteUInt32(this, value, offset, false)
-  }
-  return offset + 4
-}
-
-Buffer.prototype.writeIntLE = function writeIntLE (value, offset, byteLength, noAssert) {
-  value = +value
-  offset = offset | 0
-  if (!noAssert) {
-    var limit = Math.pow(2, 8 * byteLength - 1)
-
-    checkInt(this, value, offset, byteLength, limit - 1, -limit)
-  }
-
-  var i = 0
-  var mul = 1
-  var sub = 0
-  this[offset] = value & 0xFF
-  while (++i < byteLength && (mul *= 0x100)) {
-    if (value < 0 && sub === 0 && this[offset + i - 1] !== 0) {
-      sub = 1
-    }
-    this[offset + i] = ((value / mul) >> 0) - sub & 0xFF
-  }
-
-  return offset + byteLength
-}
-
-Buffer.prototype.writeIntBE = function writeIntBE (value, offset, byteLength, noAssert) {
-  value = +value
-  offset = offset | 0
-  if (!noAssert) {
-    var limit = Math.pow(2, 8 * byteLength - 1)
-
-    checkInt(this, value, offset, byteLength, limit - 1, -limit)
-  }
-
-  var i = byteLength - 1
-  var mul = 1
-  var sub = 0
-  this[offset + i] = value & 0xFF
-  while (--i >= 0 && (mul *= 0x100)) {
-    if (value < 0 && sub === 0 && this[offset + i + 1] !== 0) {
-      sub = 1
-    }
-    this[offset + i] = ((value / mul) >> 0) - sub & 0xFF
-  }
-
-  return offset + byteLength
-}
-
-Buffer.prototype.writeInt8 = function writeInt8 (value, offset, noAssert) {
-  value = +value
-  offset = offset | 0
-  if (!noAssert) checkInt(this, value, offset, 1, 0x7f, -0x80)
-  if (!Buffer.TYPED_ARRAY_SUPPORT) value = Math.floor(value)
-  if (value < 0) value = 0xff + value + 1
-  this[offset] = (value & 0xff)
-  return offset + 1
-}
-
-Buffer.prototype.writeInt16LE = function writeInt16LE (value, offset, noAssert) {
-  value = +value
-  offset = offset | 0
-  if (!noAssert) checkInt(this, value, offset, 2, 0x7fff, -0x8000)
-  if (Buffer.TYPED_ARRAY_SUPPORT) {
-    this[offset] = (value & 0xff)
-    this[offset + 1] = (value >>> 8)
-  } else {
-    objectWriteUInt16(this, value, offset, true)
-  }
-  return offset + 2
-}
-=======
+    return new Constructor(function (resolve, reject) {
+      var length = entries.length;
+      for (var i = 0; i < length; i++) {
+        Constructor.resolve(entries[i]).then(resolve, reject);
+      }
+    });
+  }
+}
+
+/**
+  `Promise.reject` returns a promise rejected with the passed `reason`.
+  It is shorthand for the following:
+
+  ```javascript
+  let promise = new Promise(function(resolve, reject){
+    reject(new Error('WHOOPS'));
+  });
+
+  promise.then(function(value){
+    // Code here doesn't run because the promise is rejected!
+  }, function(reason){
+    // reason.message === 'WHOOPS'
+  });
+  ```
+
+  Instead of writing the above, your code now simply becomes the following:
+
+  ```javascript
+  let promise = Promise.reject(new Error('WHOOPS'));
+
+  promise.then(function(value){
+    // Code here doesn't run because the promise is rejected!
+  }, function(reason){
+    // reason.message === 'WHOOPS'
+  });
+  ```
+
+  @method reject
+  @static
+  @param {Any} reason value that the returned promise will be rejected with.
+  Useful for tooling.
+  @return {Promise} a promise rejected with the given `reason`.
+*/
+function reject$1(reason) {
+  /*jshint validthis:true */
+  var Constructor = this;
+  var promise = new Constructor(noop);
+  reject(promise, reason);
+  return promise;
+}
+
+function needsResolver() {
+  throw new TypeError('You must pass a resolver function as the first argument to the promise constructor');
+}
+
+function needsNew() {
+  throw new TypeError("Failed to construct 'Promise': Please use the 'new' operator, this object constructor cannot be called as a function.");
+}
+
+/**
+  Promise objects represent the eventual result of an asynchronous operation. The
+  primary way of interacting with a promise is through its `then` method, which
+  registers callbacks to receive either a promise's eventual value or the reason
+  why the promise cannot be fulfilled.
+
+  Terminology
+  -----------
+
+  - `promise` is an object or function with a `then` method whose behavior conforms to this specification.
+  - `thenable` is an object or function that defines a `then` method.
+  - `value` is any legal JavaScript value (including undefined, a thenable, or a promise).
+  - `exception` is a value that is thrown using the throw statement.
+  - `reason` is a value that indicates why a promise was rejected.
+  - `settled` the final resting state of a promise, fulfilled or rejected.
+
+  A promise can be in one of three states: pending, fulfilled, or rejected.
+
+  Promises that are fulfilled have a fulfillment value and are in the fulfilled
+  state.  Promises that are rejected have a rejection reason and are in the
+  rejected state.  A fulfillment value is never a thenable.
+
+  Promises can also be said to *resolve* a value.  If this value is also a
+  promise, then the original promise's settled state will match the value's
+  settled state.  So a promise that *resolves* a promise that rejects will
+  itself reject, and a promise that *resolves* a promise that fulfills will
+  itself fulfill.
+
+
+  Basic Usage:
+  ------------
+
+  ```js
+  let promise = new Promise(function(resolve, reject) {
+    // on success
+    resolve(value);
+
+    // on failure
+    reject(reason);
+  });
+
+  promise.then(function(value) {
+    // on fulfillment
+  }, function(reason) {
+    // on rejection
+  });
+  ```
+
+  Advanced Usage:
+  ---------------
+
+  Promises shine when abstracting away asynchronous interactions such as
+  `XMLHttpRequest`s.
+
+  ```js
+  function getJSON(url) {
+    return new Promise(function(resolve, reject){
+      let xhr = new XMLHttpRequest();
+
+      xhr.open('GET', url);
+      xhr.onreadystatechange = handler;
+      xhr.responseType = 'json';
+      xhr.setRequestHeader('Accept', 'application/json');
+      xhr.send();
+
+      function handler() {
+        if (this.readyState === this.DONE) {
+          if (this.status === 200) {
+            resolve(this.response);
+          } else {
+            reject(new Error('getJSON: `' + url + '` failed with status: [' + this.status + ']'));
+          }
+        }
+      };
+    });
+  }
+
+  getJSON('/posts.json').then(function(json) {
+    // on fulfillment
+  }, function(reason) {
+    // on rejection
+  });
+  ```
+
+  Unlike callbacks, promises are great composable primitives.
+
+  ```js
+  Promise.all([
+    getJSON('/posts'),
+    getJSON('/comments')
+  ]).then(function(values){
+    values[0] // => postsJSON
+    values[1] // => commentsJSON
+
+    return values;
+  });
+  ```
+
   @class Promise
   @param {Function} resolver
   Useful for tooling.
@@ -2639,1579 +3599,10 @@
 Promise$1.Promise = Promise$1;
 
 return Promise$1;
->>>>>>> 4dfdbb74
-
-Buffer.prototype.writeInt16BE = function writeInt16BE (value, offset, noAssert) {
-  value = +value
-  offset = offset | 0
-  if (!noAssert) checkInt(this, value, offset, 2, 0x7fff, -0x8000)
-  if (Buffer.TYPED_ARRAY_SUPPORT) {
-    this[offset] = (value >>> 8)
-    this[offset + 1] = (value & 0xff)
-  } else {
-    objectWriteUInt16(this, value, offset, false)
-  }
-  return offset + 2
-}
-
-Buffer.prototype.writeInt32LE = function writeInt32LE (value, offset, noAssert) {
-  value = +value
-  offset = offset | 0
-  if (!noAssert) checkInt(this, value, offset, 4, 0x7fffffff, -0x80000000)
-  if (Buffer.TYPED_ARRAY_SUPPORT) {
-    this[offset] = (value & 0xff)
-    this[offset + 1] = (value >>> 8)
-    this[offset + 2] = (value >>> 16)
-    this[offset + 3] = (value >>> 24)
-  } else {
-    objectWriteUInt32(this, value, offset, true)
-  }
-  return offset + 4
-}
-
-Buffer.prototype.writeInt32BE = function writeInt32BE (value, offset, noAssert) {
-  value = +value
-  offset = offset | 0
-  if (!noAssert) checkInt(this, value, offset, 4, 0x7fffffff, -0x80000000)
-  if (value < 0) value = 0xffffffff + value + 1
-  if (Buffer.TYPED_ARRAY_SUPPORT) {
-    this[offset] = (value >>> 24)
-    this[offset + 1] = (value >>> 16)
-    this[offset + 2] = (value >>> 8)
-    this[offset + 3] = (value & 0xff)
-  } else {
-    objectWriteUInt32(this, value, offset, false)
-  }
-  return offset + 4
-}
-
-<<<<<<< HEAD
-function checkIEEE754 (buf, value, offset, ext, max, min) {
-  if (offset + ext > buf.length) throw new RangeError('Index out of range')
-  if (offset < 0) throw new RangeError('Index out of range')
-}
-=======
-
-
-}).call(this,require('_process'),typeof global !== "undefined" ? global : typeof self !== "undefined" ? self : typeof window !== "undefined" ? window : {})
-},{"_process":8}],8:[function(require,module,exports){
-// shim for using process in browser
-var process = module.exports = {};
->>>>>>> 4dfdbb74
-
-function writeFloat (buf, value, offset, littleEndian, noAssert) {
-  if (!noAssert) {
-    checkIEEE754(buf, value, offset, 4, 3.4028234663852886e+38, -3.4028234663852886e+38)
-  }
-  ieee754.write(buf, value, offset, littleEndian, 23, 4)
-  return offset + 4
-}
-
-Buffer.prototype.writeFloatLE = function writeFloatLE (value, offset, noAssert) {
-  return writeFloat(this, value, offset, true, noAssert)
-}
-
-Buffer.prototype.writeFloatBE = function writeFloatBE (value, offset, noAssert) {
-  return writeFloat(this, value, offset, false, noAssert)
-}
-
-function writeDouble (buf, value, offset, littleEndian, noAssert) {
-  if (!noAssert) {
-    checkIEEE754(buf, value, offset, 8, 1.7976931348623157E+308, -1.7976931348623157E+308)
-  }
-  ieee754.write(buf, value, offset, littleEndian, 52, 8)
-  return offset + 8
-}
-
-Buffer.prototype.writeDoubleLE = function writeDoubleLE (value, offset, noAssert) {
-  return writeDouble(this, value, offset, true, noAssert)
-}
-
-Buffer.prototype.writeDoubleBE = function writeDoubleBE (value, offset, noAssert) {
-  return writeDouble(this, value, offset, false, noAssert)
-}
-
-// copy(targetBuffer, targetStart=0, sourceStart=0, sourceEnd=buffer.length)
-Buffer.prototype.copy = function copy (target, targetStart, start, end) {
-  if (!start) start = 0
-  if (!end && end !== 0) end = this.length
-  if (targetStart >= target.length) targetStart = target.length
-  if (!targetStart) targetStart = 0
-  if (end > 0 && end < start) end = start
-
-  // Copy 0 bytes; we're done
-  if (end === start) return 0
-  if (target.length === 0 || this.length === 0) return 0
-
-  // Fatal error conditions
-  if (targetStart < 0) {
-    throw new RangeError('targetStart out of bounds')
-  }
-  if (start < 0 || start >= this.length) throw new RangeError('sourceStart out of bounds')
-  if (end < 0) throw new RangeError('sourceEnd out of bounds')
-
-  // Are we oob?
-  if (end > this.length) end = this.length
-  if (target.length - targetStart < end - start) {
-    end = target.length - targetStart + start
-  }
-
-  var len = end - start
-  var i
-
-  if (this === target && start < targetStart && targetStart < end) {
-    // descending copy from end
-    for (i = len - 1; i >= 0; --i) {
-      target[i + targetStart] = this[i + start]
-    }
-  } else if (len < 1000 || !Buffer.TYPED_ARRAY_SUPPORT) {
-    // ascending copy from start
-    for (i = 0; i < len; ++i) {
-      target[i + targetStart] = this[i + start]
-    }
-  } else {
-    Uint8Array.prototype.set.call(
-      target,
-      this.subarray(start, start + len),
-      targetStart
-    )
-  }
-
-  return len
-}
-
-// Usage:
-//    buffer.fill(number[, offset[, end]])
-//    buffer.fill(buffer[, offset[, end]])
-//    buffer.fill(string[, offset[, end]][, encoding])
-Buffer.prototype.fill = function fill (val, start, end, encoding) {
-  // Handle string cases:
-  if (typeof val === 'string') {
-    if (typeof start === 'string') {
-      encoding = start
-      start = 0
-      end = this.length
-    } else if (typeof end === 'string') {
-      encoding = end
-      end = this.length
-    }
-    if (val.length === 1) {
-      var code = val.charCodeAt(0)
-      if (code < 256) {
-        val = code
-      }
-    }
-    if (encoding !== undefined && typeof encoding !== 'string') {
-      throw new TypeError('encoding must be a string')
-    }
-    if (typeof encoding === 'string' && !Buffer.isEncoding(encoding)) {
-      throw new TypeError('Unknown encoding: ' + encoding)
-    }
-  } else if (typeof val === 'number') {
-    val = val & 255
-  }
-
-  // Invalid ranges are not set to a default, so can range check early.
-  if (start < 0 || this.length < start || this.length < end) {
-    throw new RangeError('Out of range index')
-  }
-
-  if (end <= start) {
-    return this
-  }
-
-  start = start >>> 0
-  end = end === undefined ? this.length : end >>> 0
-
-  if (!val) val = 0
-
-  var i
-  if (typeof val === 'number') {
-    for (i = start; i < end; ++i) {
-      this[i] = val
-    }
-  } else {
-    var bytes = Buffer.isBuffer(val)
-      ? val
-      : utf8ToBytes(new Buffer(val, encoding).toString())
-    var len = bytes.length
-    for (i = 0; i < end - start; ++i) {
-      this[i + start] = bytes[i % len]
-    }
-  }
-
-  return this
-}
-
-// HELPER FUNCTIONS
-// ================
-
-var INVALID_BASE64_RE = /[^+\/0-9A-Za-z-_]/g
-
-function base64clean (str) {
-  // Node strips out invalid characters like \n and \t from the string, base64-js does not
-  str = stringtrim(str).replace(INVALID_BASE64_RE, '')
-  // Node converts strings with length < 2 to ''
-  if (str.length < 2) return ''
-  // Node allows for non-padded base64 strings (missing trailing ===), base64-js does not
-  while (str.length % 4 !== 0) {
-    str = str + '='
-  }
-  return str
-}
-
-function stringtrim (str) {
-  if (str.trim) return str.trim()
-  return str.replace(/^\s+|\s+$/g, '')
-}
-
-function toHex (n) {
-  if (n < 16) return '0' + n.toString(16)
-  return n.toString(16)
-}
-
-function utf8ToBytes (string, units) {
-  units = units || Infinity
-  var codePoint
-  var length = string.length
-  var leadSurrogate = null
-  var bytes = []
-
-  for (var i = 0; i < length; ++i) {
-    codePoint = string.charCodeAt(i)
-
-    // is surrogate component
-    if (codePoint > 0xD7FF && codePoint < 0xE000) {
-      // last char was a lead
-      if (!leadSurrogate) {
-        // no lead yet
-        if (codePoint > 0xDBFF) {
-          // unexpected trail
-          if ((units -= 3) > -1) bytes.push(0xEF, 0xBF, 0xBD)
-          continue
-        } else if (i + 1 === length) {
-          // unpaired lead
-          if ((units -= 3) > -1) bytes.push(0xEF, 0xBF, 0xBD)
-          continue
-        }
-
-        // valid lead
-        leadSurrogate = codePoint
-
-        continue
-      }
-
-      // 2 leads in a row
-      if (codePoint < 0xDC00) {
-        if ((units -= 3) > -1) bytes.push(0xEF, 0xBF, 0xBD)
-        leadSurrogate = codePoint
-        continue
-      }
-
-      // valid surrogate pair
-      codePoint = (leadSurrogate - 0xD800 << 10 | codePoint - 0xDC00) + 0x10000
-    } else if (leadSurrogate) {
-      // valid bmp char, but last char was a lead
-      if ((units -= 3) > -1) bytes.push(0xEF, 0xBF, 0xBD)
-    }
-
-    leadSurrogate = null
-
-    // encode utf8
-    if (codePoint < 0x80) {
-      if ((units -= 1) < 0) break
-      bytes.push(codePoint)
-    } else if (codePoint < 0x800) {
-      if ((units -= 2) < 0) break
-      bytes.push(
-        codePoint >> 0x6 | 0xC0,
-        codePoint & 0x3F | 0x80
-      )
-    } else if (codePoint < 0x10000) {
-      if ((units -= 3) < 0) break
-      bytes.push(
-        codePoint >> 0xC | 0xE0,
-        codePoint >> 0x6 & 0x3F | 0x80,
-        codePoint & 0x3F | 0x80
-      )
-    } else if (codePoint < 0x110000) {
-      if ((units -= 4) < 0) break
-      bytes.push(
-        codePoint >> 0x12 | 0xF0,
-        codePoint >> 0xC & 0x3F | 0x80,
-        codePoint >> 0x6 & 0x3F | 0x80,
-        codePoint & 0x3F | 0x80
-      )
-    } else {
-      throw new Error('Invalid code point')
-    }
-  }
-
-  return bytes
-}
-
-function asciiToBytes (str) {
-  var byteArray = []
-  for (var i = 0; i < str.length; ++i) {
-    // Node's code seems to be doing this and not & 0x7F..
-    byteArray.push(str.charCodeAt(i) & 0xFF)
-  }
-  return byteArray
-}
-
-function utf16leToBytes (str, units) {
-  var c, hi, lo
-  var byteArray = []
-  for (var i = 0; i < str.length; ++i) {
-    if ((units -= 2) < 0) break
-
-    c = str.charCodeAt(i)
-    hi = c >> 8
-    lo = c % 256
-    byteArray.push(lo)
-    byteArray.push(hi)
-  }
-
-  return byteArray
-}
-
-function base64ToBytes (str) {
-  return base64.toByteArray(base64clean(str))
-}
-
-function blitBuffer (src, dst, offset, length) {
-  for (var i = 0; i < length; ++i) {
-    if ((i + offset >= dst.length) || (i >= src.length)) break
-    dst[i + offset] = src[i]
-  }
-  return i
-}
-
-function isnan (val) {
-  return val !== val // eslint-disable-line no-self-compare
-}
-
-}).call(this,typeof global !== "undefined" ? global : typeof self !== "undefined" ? self : typeof window !== "undefined" ? window : {})
-},{"base64-js":8,"ieee754":11,"isarray":12}],10:[function(require,module,exports){
-(function (process,global){
-/*!
- * @overview es6-promise - a tiny implementation of Promises/A+.
- * @copyright Copyright (c) 2014 Yehuda Katz, Tom Dale, Stefan Penner and contributors (Conversion to ES6 API by Jake Archibald)
- * @license   Licensed under MIT license
- *            See https://raw.githubusercontent.com/stefanpenner/es6-promise/master/LICENSE
- * @version   4.1.1
- */
-
-(function (global, factory) {
-	typeof exports === 'object' && typeof module !== 'undefined' ? module.exports = factory() :
-	typeof define === 'function' && define.amd ? define(factory) :
-	(global.ES6Promise = factory());
-}(this, (function () { 'use strict';
-
-function objectOrFunction(x) {
-  var type = typeof x;
-  return x !== null && (type === 'object' || type === 'function');
-}
-
-function isFunction(x) {
-  return typeof x === 'function';
-}
-
-var _isArray = undefined;
-if (Array.isArray) {
-  _isArray = Array.isArray;
-} else {
-  _isArray = function (x) {
-    return Object.prototype.toString.call(x) === '[object Array]';
-  };
-}
-
-var isArray = _isArray;
-
-var len = 0;
-var vertxNext = undefined;
-var customSchedulerFn = undefined;
-
-var asap = function asap(callback, arg) {
-  queue[len] = callback;
-  queue[len + 1] = arg;
-  len += 2;
-  if (len === 2) {
-    // If len is 2, that means that we need to schedule an async flush.
-    // If additional callbacks are queued before the queue is flushed, they
-    // will be processed by this flush that we are scheduling.
-    if (customSchedulerFn) {
-      customSchedulerFn(flush);
-    } else {
-      scheduleFlush();
-    }
-  }
-};
-
-function setScheduler(scheduleFn) {
-  customSchedulerFn = scheduleFn;
-}
-
-function setAsap(asapFn) {
-  asap = asapFn;
-}
-
-var browserWindow = typeof window !== 'undefined' ? window : undefined;
-var browserGlobal = browserWindow || {};
-var BrowserMutationObserver = browserGlobal.MutationObserver || browserGlobal.WebKitMutationObserver;
-var isNode = typeof self === 'undefined' && typeof process !== 'undefined' && ({}).toString.call(process) === '[object process]';
-
-// test for web worker but not in IE10
-var isWorker = typeof Uint8ClampedArray !== 'undefined' && typeof importScripts !== 'undefined' && typeof MessageChannel !== 'undefined';
-
-<<<<<<< HEAD
-// node
-function useNextTick() {
-  // node version 0.10.x displays a deprecation warning when nextTick is used recursively
-  // see https://github.com/cujojs/when/issues/410 for details
-  return function () {
-    return process.nextTick(flush);
-  };
-}
-=======
-request.types = {
-  html: 'text/html',
-  json: 'application/json',
-  xml: 'text/xml',
-  urlencoded: 'application/x-www-form-urlencoded',
-  'form': 'application/x-www-form-urlencoded',
-  'form-data': 'application/x-www-form-urlencoded'
-};
-
-/**
- * Default serialization map.
- *
- *     superagent.serialize['application/xml'] = function(obj){
- *       return 'generated xml here';
- *     };
- *
- */
-
-request.serialize = {
-  'application/x-www-form-urlencoded': serialize,
-  'application/json': JSON.stringify
-};
-
-/**
-  * Default parsers.
-  *
-  *     superagent.parse['application/xml'] = function(str){
-  *       return { object parsed from str };
-  *     };
-  *
-  */
-
-request.parse = {
-  'application/x-www-form-urlencoded': parseString,
-  'application/json': JSON.parse
-};
-
-/**
- * Parse the given header `str` into
- * an object containing the mapped fields.
- *
- * @param {String} str
- * @return {Object}
- * @api private
- */
-
-function parseHeader(str) {
-  var lines = str.split(/\r?\n/);
-  var fields = {};
-  var index;
-  var line;
-  var field;
-  var val;
->>>>>>> 4dfdbb74
-
-// vertx
-function useVertxTimer() {
-  if (typeof vertxNext !== 'undefined') {
-    return function () {
-      vertxNext(flush);
-    };
-  }
-
-  return useSetTimeout();
-}
-
-function useMutationObserver() {
-  var iterations = 0;
-  var observer = new BrowserMutationObserver(flush);
-  var node = document.createTextNode('');
-  observer.observe(node, { characterData: true });
-
-<<<<<<< HEAD
-  return function () {
-    node.data = iterations = ++iterations % 2;
-  };
-=======
-function isJSON(mime) {
-  // should match /json or +json
-  // but not /json-seq
-  return /[\/+]json($|[^-\w])/.test(mime);
->>>>>>> 4dfdbb74
-}
-
-// web worker
-function useMessageChannel() {
-  var channel = new MessageChannel();
-  channel.port1.onmessage = flush;
-  return function () {
-    return channel.port2.postMessage(0);
-  };
-}
-
-function useSetTimeout() {
-  // Store setTimeout reference so es6-promise will be unaffected by
-  // other code modifying setTimeout (like sinon.useFakeTimers())
-  var globalSetTimeout = setTimeout;
-  return function () {
-    return globalSetTimeout(flush, 1);
-  };
-}
-
-var queue = new Array(1000);
-function flush() {
-  for (var i = 0; i < len; i += 2) {
-    var callback = queue[i];
-    var arg = queue[i + 1];
-
-    callback(arg);
-
-    queue[i] = undefined;
-    queue[i + 1] = undefined;
-  }
-
-  len = 0;
-}
-
-function attemptVertx() {
-  try {
-    var r = require;
-    var vertx = r('vertx');
-    vertxNext = vertx.runOnLoop || vertx.runOnContext;
-    return useVertxTimer();
-  } catch (e) {
-    return useSetTimeout();
-  }
-}
-
-var scheduleFlush = undefined;
-// Decide what async method to use to triggering processing of queued callbacks:
-if (isNode) {
-  scheduleFlush = useNextTick();
-} else if (BrowserMutationObserver) {
-  scheduleFlush = useMutationObserver();
-} else if (isWorker) {
-  scheduleFlush = useMessageChannel();
-} else if (browserWindow === undefined && typeof require === 'function') {
-  scheduleFlush = attemptVertx();
-} else {
-  scheduleFlush = useSetTimeout();
-}
-
-function then(onFulfillment, onRejection) {
-  var _arguments = arguments;
-
-  var parent = this;
-
-  var child = new this.constructor(noop);
-
-  if (child[PROMISE_ID] === undefined) {
-    makePromise(child);
-  }
-
-  var _state = parent._state;
-
-  if (_state) {
-    (function () {
-      var callback = _arguments[_state - 1];
-      asap(function () {
-        return invokeCallback(_state, child, callback, parent._result);
-      });
-    })();
-  } else {
-    subscribe(parent, child, onFulfillment, onRejection);
-  }
-
-  return child;
-}
-
-/**
-  `Promise.resolve` returns a promise that will become resolved with the
-  passed `value`. It is shorthand for the following:
-
-  ```javascript
-  let promise = new Promise(function(resolve, reject){
-    resolve(1);
-  });
-
-  promise.then(function(value){
-    // value === 1
-  });
-  ```
-
-  Instead of writing the above, your code now simply becomes the following:
-
-  ```javascript
-  let promise = Promise.resolve(1);
-
-  promise.then(function(value){
-    // value === 1
-  });
-  ```
-
-  @method resolve
-  @static
-  @param {Any} value value that the returned promise will be resolved with
-  Useful for tooling.
-  @return {Promise} a promise that will become fulfilled with the given
-  `value`
-*/
-function resolve$1(object) {
-  /*jshint validthis:true */
-  var Constructor = this;
-
-  if (object && typeof object === 'object' && object.constructor === Constructor) {
-    return object;
-  }
-
-  var promise = new Constructor(noop);
-  resolve(promise, object);
-  return promise;
-}
-
-var PROMISE_ID = Math.random().toString(36).substring(16);
-
-function noop() {}
-
-var PENDING = void 0;
-var FULFILLED = 1;
-var REJECTED = 2;
-
-var GET_THEN_ERROR = new ErrorObject();
-
-function selfFulfillment() {
-  return new TypeError("You cannot resolve a promise with itself");
-}
-
-function cannotReturnOwn() {
-  return new TypeError('A promises callback cannot return that same promise.');
-}
-
-function getThen(promise) {
-  try {
-    return promise.then;
-  } catch (error) {
-    GET_THEN_ERROR.error = error;
-    return GET_THEN_ERROR;
-  }
-}
-
-function tryThen(then$$1, value, fulfillmentHandler, rejectionHandler) {
-  try {
-    then$$1.call(value, fulfillmentHandler, rejectionHandler);
-  } catch (e) {
-    return e;
-  }
-}
-
-function handleForeignThenable(promise, thenable, then$$1) {
-  asap(function (promise) {
-    var sealed = false;
-    var error = tryThen(then$$1, thenable, function (value) {
-      if (sealed) {
-        return;
-      }
-      sealed = true;
-      if (thenable !== value) {
-        resolve(promise, value);
-      } else {
-        fulfill(promise, value);
-      }
-    }, function (reason) {
-      if (sealed) {
-        return;
-      }
-      sealed = true;
-
-      reject(promise, reason);
-    }, 'Settle: ' + (promise._label || ' unknown promise'));
-
-    if (!sealed && error) {
-      sealed = true;
-      reject(promise, error);
-    }
-  }, promise);
-}
-
-function handleOwnThenable(promise, thenable) {
-  if (thenable._state === FULFILLED) {
-    fulfill(promise, thenable._result);
-  } else if (thenable._state === REJECTED) {
-    reject(promise, thenable._result);
-  } else {
-    subscribe(thenable, undefined, function (value) {
-      return resolve(promise, value);
-    }, function (reason) {
-      return reject(promise, reason);
-    });
-  }
-}
-
-function handleMaybeThenable(promise, maybeThenable, then$$1) {
-  if (maybeThenable.constructor === promise.constructor && then$$1 === then && maybeThenable.constructor.resolve === resolve$1) {
-    handleOwnThenable(promise, maybeThenable);
-  } else {
-    if (then$$1 === GET_THEN_ERROR) {
-      reject(promise, GET_THEN_ERROR.error);
-      GET_THEN_ERROR.error = null;
-    } else if (then$$1 === undefined) {
-      fulfill(promise, maybeThenable);
-    } else if (isFunction(then$$1)) {
-      handleForeignThenable(promise, maybeThenable, then$$1);
-    } else {
-      fulfill(promise, maybeThenable);
-    }
-  }
-}
-
-function resolve(promise, value) {
-  if (promise === value) {
-    reject(promise, selfFulfillment());
-  } else if (objectOrFunction(value)) {
-    handleMaybeThenable(promise, value, getThen(value));
-  } else {
-    fulfill(promise, value);
-  }
-}
-
-function publishRejection(promise) {
-  if (promise._onerror) {
-    promise._onerror(promise._result);
-  }
-
-  publish(promise);
-}
-
-function fulfill(promise, value) {
-  if (promise._state !== PENDING) {
-    return;
-  }
-
-  promise._result = value;
-  promise._state = FULFILLED;
-
-  if (promise._subscribers.length !== 0) {
-    asap(publish, promise);
-  }
-}
-
-function reject(promise, reason) {
-  if (promise._state !== PENDING) {
-    return;
-  }
-  promise._state = REJECTED;
-  promise._result = reason;
-
-  asap(publishRejection, promise);
-}
-
-function subscribe(parent, child, onFulfillment, onRejection) {
-  var _subscribers = parent._subscribers;
-  var length = _subscribers.length;
-
-  parent._onerror = null;
-
-  _subscribers[length] = child;
-  _subscribers[length + FULFILLED] = onFulfillment;
-  _subscribers[length + REJECTED] = onRejection;
-
-  if (length === 0 && parent._state) {
-    asap(publish, parent);
-  }
-}
-
-function publish(promise) {
-  var subscribers = promise._subscribers;
-  var settled = promise._state;
-
-  if (subscribers.length === 0) {
-    return;
-  }
-
-  var child = undefined,
-      callback = undefined,
-      detail = promise._result;
-
-  for (var i = 0; i < subscribers.length; i += 3) {
-    child = subscribers[i];
-    callback = subscribers[i + settled];
-
-    if (child) {
-      invokeCallback(settled, child, callback, detail);
-    } else {
-      callback(detail);
-    }
-  }
-
-  promise._subscribers.length = 0;
-}
-
-function ErrorObject() {
-  this.error = null;
-}
-
-var TRY_CATCH_ERROR = new ErrorObject();
-
-function tryCatch(callback, detail) {
-  try {
-    return callback(detail);
-  } catch (e) {
-    TRY_CATCH_ERROR.error = e;
-    return TRY_CATCH_ERROR;
-  }
-}
-
-function invokeCallback(settled, promise, callback, detail) {
-  var hasCallback = isFunction(callback),
-      value = undefined,
-      error = undefined,
-      succeeded = undefined,
-      failed = undefined;
-
-  if (hasCallback) {
-    value = tryCatch(callback, detail);
-
-    if (value === TRY_CATCH_ERROR) {
-      failed = true;
-      error = value.error;
-      value.error = null;
-    } else {
-      succeeded = true;
-    }
-
-    if (promise === value) {
-      reject(promise, cannotReturnOwn());
-      return;
-    }
-  } else {
-    value = detail;
-    succeeded = true;
-  }
-
-  if (promise._state !== PENDING) {
-    // noop
-  } else if (hasCallback && succeeded) {
-      resolve(promise, value);
-    } else if (failed) {
-      reject(promise, error);
-    } else if (settled === FULFILLED) {
-      fulfill(promise, value);
-    } else if (settled === REJECTED) {
-      reject(promise, value);
-    }
-}
-
-function initializePromise(promise, resolver) {
-  try {
-    resolver(function resolvePromise(value) {
-      resolve(promise, value);
-    }, function rejectPromise(reason) {
-      reject(promise, reason);
-    });
-  } catch (e) {
-    reject(promise, e);
-  }
-}
-
-var id = 0;
-function nextId() {
-  return id++;
-}
-
-function makePromise(promise) {
-  promise[PROMISE_ID] = id++;
-  promise._state = undefined;
-  promise._result = undefined;
-  promise._subscribers = [];
-}
-
-function Enumerator$1(Constructor, input) {
-  this._instanceConstructor = Constructor;
-  this.promise = new Constructor(noop);
-
-  if (!this.promise[PROMISE_ID]) {
-    makePromise(this.promise);
-  }
-
-  if (isArray(input)) {
-    this.length = input.length;
-    this._remaining = input.length;
-
-    this._result = new Array(this.length);
-
-    if (this.length === 0) {
-      fulfill(this.promise, this._result);
-    } else {
-      this.length = this.length || 0;
-      this._enumerate(input);
-      if (this._remaining === 0) {
-        fulfill(this.promise, this._result);
-      }
-    }
-  } else {
-    reject(this.promise, validationError());
-  }
-}
-
-function validationError() {
-  return new Error('Array Methods must be provided an Array');
-}
-
-Enumerator$1.prototype._enumerate = function (input) {
-  for (var i = 0; this._state === PENDING && i < input.length; i++) {
-    this._eachEntry(input[i], i);
-  }
-};
-
-Enumerator$1.prototype._eachEntry = function (entry, i) {
-  var c = this._instanceConstructor;
-  var resolve$$1 = c.resolve;
-
-  if (resolve$$1 === resolve$1) {
-    var _then = getThen(entry);
-
-    if (_then === then && entry._state !== PENDING) {
-      this._settledAt(entry._state, i, entry._result);
-    } else if (typeof _then !== 'function') {
-      this._remaining--;
-      this._result[i] = entry;
-    } else if (c === Promise$2) {
-      var promise = new c(noop);
-      handleMaybeThenable(promise, entry, _then);
-      this._willSettleAt(promise, i);
-    } else {
-      this._willSettleAt(new c(function (resolve$$1) {
-        return resolve$$1(entry);
-      }), i);
-    }
-  } else {
-    this._willSettleAt(resolve$$1(entry), i);
-  }
-};
-
-Enumerator$1.prototype._settledAt = function (state, i, value) {
-  var promise = this.promise;
-
-  if (promise._state === PENDING) {
-    this._remaining--;
-
-    if (state === REJECTED) {
-      reject(promise, value);
-    } else {
-      this._result[i] = value;
-    }
-  }
-
-  if (this._remaining === 0) {
-    fulfill(promise, this._result);
-  }
-};
-
-Enumerator$1.prototype._willSettleAt = function (promise, i) {
-  var enumerator = this;
-
-  subscribe(promise, undefined, function (value) {
-    return enumerator._settledAt(FULFILLED, i, value);
-  }, function (reason) {
-    return enumerator._settledAt(REJECTED, i, reason);
-  });
-};
-
-/**
-  `Promise.all` accepts an array of promises, and returns a new promise which
-  is fulfilled with an array of fulfillment values for the passed promises, or
-  rejected with the reason of the first passed promise to be rejected. It casts all
-  elements of the passed iterable to promises as it runs this algorithm.
-
-  Example:
-
-  ```javascript
-  let promise1 = resolve(1);
-  let promise2 = resolve(2);
-  let promise3 = resolve(3);
-  let promises = [ promise1, promise2, promise3 ];
-
-  Promise.all(promises).then(function(array){
-    // The array here would be [ 1, 2, 3 ];
-  });
-  ```
-
-  If any of the `promises` given to `all` are rejected, the first promise
-  that is rejected will be given as an argument to the returned promises's
-  rejection handler. For example:
-
-  Example:
-
-  ```javascript
-  let promise1 = resolve(1);
-  let promise2 = reject(new Error("2"));
-  let promise3 = reject(new Error("3"));
-  let promises = [ promise1, promise2, promise3 ];
-
-  Promise.all(promises).then(function(array){
-    // Code here never runs because there are rejected promises!
-  }, function(error) {
-    // error.message === "2"
-  });
-  ```
-
-  @method all
-  @static
-  @param {Array} entries array of promises
-  @param {String} label optional string for labeling the promise.
-  Useful for tooling.
-  @return {Promise} promise that is fulfilled when all `promises` have been
-  fulfilled, or rejected if any of them become rejected.
-  @static
-*/
-function all$1(entries) {
-  return new Enumerator$1(this, entries).promise;
-}
-
-/**
-  `Promise.race` returns a new promise which is settled in the same way as the
-  first passed promise to settle.
-
-  Example:
-
-  ```javascript
-  let promise1 = new Promise(function(resolve, reject){
-    setTimeout(function(){
-      resolve('promise 1');
-    }, 200);
-  });
-
-  let promise2 = new Promise(function(resolve, reject){
-    setTimeout(function(){
-      resolve('promise 2');
-    }, 100);
-  });
-
-  Promise.race([promise1, promise2]).then(function(result){
-    // result === 'promise 2' because it was resolved before promise1
-    // was resolved.
-  });
-  ```
-
-  `Promise.race` is deterministic in that only the state of the first
-  settled promise matters. For example, even if other promises given to the
-  `promises` array argument are resolved, but the first settled promise has
-  become rejected before the other promises became fulfilled, the returned
-  promise will become rejected:
-
-  ```javascript
-  let promise1 = new Promise(function(resolve, reject){
-    setTimeout(function(){
-      resolve('promise 1');
-    }, 200);
-  });
-
-  let promise2 = new Promise(function(resolve, reject){
-    setTimeout(function(){
-      reject(new Error('promise 2'));
-    }, 100);
-  });
-
-  Promise.race([promise1, promise2]).then(function(result){
-    // Code here never runs
-  }, function(reason){
-    // reason.message === 'promise 2' because promise 2 became rejected before
-    // promise 1 became fulfilled
-  });
-  ```
-
-  An example real-world use case is implementing timeouts:
-
-  ```javascript
-  Promise.race([ajax('foo.json'), timeout(5000)])
-  ```
-
-  @method race
-  @static
-  @param {Array} promises array of promises to observe
-  Useful for tooling.
-  @return {Promise} a promise which settles in the same way as the first passed
-  promise to settle.
-*/
-function race$1(entries) {
-  /*jshint validthis:true */
-  var Constructor = this;
-
-  if (!isArray(entries)) {
-    return new Constructor(function (_, reject) {
-      return reject(new TypeError('You must pass an array to race.'));
-    });
-  } else {
-    return new Constructor(function (resolve, reject) {
-      var length = entries.length;
-      for (var i = 0; i < length; i++) {
-        Constructor.resolve(entries[i]).then(resolve, reject);
-      }
-    });
-  }
-}
-
-/**
-  `Promise.reject` returns a promise rejected with the passed `reason`.
-  It is shorthand for the following:
-
-  ```javascript
-  let promise = new Promise(function(resolve, reject){
-    reject(new Error('WHOOPS'));
-  });
-
-  promise.then(function(value){
-    // Code here doesn't run because the promise is rejected!
-  }, function(reason){
-    // reason.message === 'WHOOPS'
-  });
-  ```
-
-  Instead of writing the above, your code now simply becomes the following:
-
-  ```javascript
-  let promise = Promise.reject(new Error('WHOOPS'));
-
-  promise.then(function(value){
-    // Code here doesn't run because the promise is rejected!
-  }, function(reason){
-    // reason.message === 'WHOOPS'
-  });
-  ```
-
-  @method reject
-  @static
-  @param {Any} reason value that the returned promise will be rejected with.
-  Useful for tooling.
-  @return {Promise} a promise rejected with the given `reason`.
-*/
-function reject$1(reason) {
-  /*jshint validthis:true */
-  var Constructor = this;
-  var promise = new Constructor(noop);
-  reject(promise, reason);
-  return promise;
-}
-
-function needsResolver() {
-  throw new TypeError('You must pass a resolver function as the first argument to the promise constructor');
-}
-
-function needsNew() {
-  throw new TypeError("Failed to construct 'Promise': Please use the 'new' operator, this object constructor cannot be called as a function.");
-}
-
-/**
-  Promise objects represent the eventual result of an asynchronous operation. The
-  primary way of interacting with a promise is through its `then` method, which
-  registers callbacks to receive either a promise's eventual value or the reason
-  why the promise cannot be fulfilled.
-
-  Terminology
-  -----------
-
-  - `promise` is an object or function with a `then` method whose behavior conforms to this specification.
-  - `thenable` is an object or function that defines a `then` method.
-  - `value` is any legal JavaScript value (including undefined, a thenable, or a promise).
-  - `exception` is a value that is thrown using the throw statement.
-  - `reason` is a value that indicates why a promise was rejected.
-  - `settled` the final resting state of a promise, fulfilled or rejected.
-
-  A promise can be in one of three states: pending, fulfilled, or rejected.
-
-  Promises that are fulfilled have a fulfillment value and are in the fulfilled
-  state.  Promises that are rejected have a rejection reason and are in the
-  rejected state.  A fulfillment value is never a thenable.
-
-  Promises can also be said to *resolve* a value.  If this value is also a
-  promise, then the original promise's settled state will match the value's
-  settled state.  So a promise that *resolves* a promise that rejects will
-  itself reject, and a promise that *resolves* a promise that fulfills will
-  itself fulfill.
-
-
-  Basic Usage:
-  ------------
-
-  ```js
-  let promise = new Promise(function(resolve, reject) {
-    // on success
-    resolve(value);
-
-    // on failure
-    reject(reason);
-  });
-
-  promise.then(function(value) {
-    // on fulfillment
-  }, function(reason) {
-    // on rejection
-  });
-  ```
-
-  Advanced Usage:
-  ---------------
-
-  Promises shine when abstracting away asynchronous interactions such as
-  `XMLHttpRequest`s.
-
-  ```js
-  function getJSON(url) {
-    return new Promise(function(resolve, reject){
-      let xhr = new XMLHttpRequest();
-
-      xhr.open('GET', url);
-      xhr.onreadystatechange = handler;
-      xhr.responseType = 'json';
-      xhr.setRequestHeader('Accept', 'application/json');
-      xhr.send();
-
-      function handler() {
-        if (this.readyState === this.DONE) {
-          if (this.status === 200) {
-            resolve(this.response);
-          } else {
-            reject(new Error('getJSON: `' + url + '` failed with status: [' + this.status + ']'));
-          }
-        }
-      };
-    });
-  }
-
-  getJSON('/posts.json').then(function(json) {
-    // on fulfillment
-  }, function(reason) {
-    // on rejection
-  });
-  ```
-
-  Unlike callbacks, promises are great composable primitives.
-
-  ```js
-  Promise.all([
-    getJSON('/posts'),
-    getJSON('/comments')
-  ]).then(function(values){
-    values[0] // => postsJSON
-    values[1] // => commentsJSON
-
-    return values;
-  });
-  ```
-
-  @class Promise
-  @param {function} resolver
-  Useful for tooling.
-  @constructor
-*/
-function Promise$2(resolver) {
-  this[PROMISE_ID] = nextId();
-  this._result = this._state = undefined;
-  this._subscribers = [];
-
-  if (noop !== resolver) {
-    typeof resolver !== 'function' && needsResolver();
-    this instanceof Promise$2 ? initializePromise(this, resolver) : needsNew();
-  }
-}
-
-Promise$2.all = all$1;
-Promise$2.race = race$1;
-Promise$2.resolve = resolve$1;
-Promise$2.reject = reject$1;
-Promise$2._setScheduler = setScheduler;
-Promise$2._setAsap = setAsap;
-Promise$2._asap = asap;
-
-Promise$2.prototype = {
-  constructor: Promise$2,
-
-  /**
-    The primary way of interacting with a promise is through its `then` method,
-    which registers callbacks to receive either a promise's eventual value or the
-    reason why the promise cannot be fulfilled.
-  
-    ```js
-    findUser().then(function(user){
-      // user is available
-    }, function(reason){
-      // user is unavailable, and you are given the reason why
-    });
-    ```
-  
-    Chaining
-    --------
-  
-    The return value of `then` is itself a promise.  This second, 'downstream'
-    promise is resolved with the return value of the first promise's fulfillment
-    or rejection handler, or rejected if the handler throws an exception.
-  
-    ```js
-    findUser().then(function (user) {
-      return user.name;
-    }, function (reason) {
-      return 'default name';
-    }).then(function (userName) {
-      // If `findUser` fulfilled, `userName` will be the user's name, otherwise it
-      // will be `'default name'`
-    });
-  
-    findUser().then(function (user) {
-      throw new Error('Found user, but still unhappy');
-    }, function (reason) {
-      throw new Error('`findUser` rejected and we're unhappy');
-    }).then(function (value) {
-      // never reached
-    }, function (reason) {
-      // if `findUser` fulfilled, `reason` will be 'Found user, but still unhappy'.
-      // If `findUser` rejected, `reason` will be '`findUser` rejected and we're unhappy'.
-    });
-    ```
-    If the downstream promise does not specify a rejection handler, rejection reasons will be propagated further downstream.
-  
-    ```js
-    findUser().then(function (user) {
-      throw new PedagogicalException('Upstream error');
-    }).then(function (value) {
-      // never reached
-    }).then(function (value) {
-      // never reached
-    }, function (reason) {
-      // The `PedgagocialException` is propagated all the way down to here
-    });
-    ```
-  
-    Assimilation
-    ------------
-  
-    Sometimes the value you want to propagate to a downstream promise can only be
-    retrieved asynchronously. This can be achieved by returning a promise in the
-    fulfillment or rejection handler. The downstream promise will then be pending
-    until the returned promise is settled. This is called *assimilation*.
-  
-    ```js
-    findUser().then(function (user) {
-      return findCommentsByAuthor(user);
-    }).then(function (comments) {
-      // The user's comments are now available
-    });
-    ```
-  
-    If the assimliated promise rejects, then the downstream promise will also reject.
-  
-    ```js
-    findUser().then(function (user) {
-      return findCommentsByAuthor(user);
-    }).then(function (comments) {
-      // If `findCommentsByAuthor` fulfills, we'll have the value here
-    }, function (reason) {
-      // If `findCommentsByAuthor` rejects, we'll have the reason here
-    });
-    ```
-  
-    Simple Example
-    --------------
-  
-    Synchronous Example
-  
-    ```javascript
-    let result;
-  
-    try {
-      result = findResult();
-      // success
-    } catch(reason) {
-      // failure
-    }
-    ```
-  
-    Errback Example
-  
-    ```js
-    findResult(function(result, err){
-      if (err) {
-        // failure
-      } else {
-        // success
-      }
-    });
-    ```
-  
-    Promise Example;
-  
-    ```javascript
-    findResult().then(function(result){
-      // success
-    }, function(reason){
-      // failure
-    });
-    ```
-  
-    Advanced Example
-    --------------
-  
-    Synchronous Example
-  
-    ```javascript
-    let author, books;
-  
-    try {
-      author = findAuthor();
-      books  = findBooksByAuthor(author);
-      // success
-    } catch(reason) {
-      // failure
-    }
-    ```
-  
-    Errback Example
-  
-    ```js
-  
-    function foundBooks(books) {
-  
-    }
-  
-    function failure(reason) {
-  
-    }
-  
-    findAuthor(function(author, err){
-      if (err) {
-        failure(err);
-        // failure
-      } else {
-        try {
-          findBoooksByAuthor(author, function(books, err) {
-            if (err) {
-              failure(err);
-            } else {
-              try {
-                foundBooks(books);
-              } catch(reason) {
-                failure(reason);
-              }
-            }
-          });
-        } catch(error) {
-          failure(err);
-        }
-        // success
-      }
-    });
-    ```
-  
-    Promise Example;
-  
-    ```javascript
-    findAuthor().
-      then(findBooksByAuthor).
-      then(function(books){
-        // found books
-    }).catch(function(reason){
-      // something went wrong
-    });
-    ```
-  
-    @method then
-    @param {Function} onFulfilled
-    @param {Function} onRejected
-    Useful for tooling.
-    @return {Promise}
-  */
-  then: then,
-
-  /**
-    `catch` is simply sugar for `then(undefined, onRejection)` which makes it the same
-    as the catch block of a try/catch statement.
-  
-    ```js
-    function findAuthor(){
-      throw new Error('couldn't find that author');
-    }
-  
-    // synchronous
-    try {
-      findAuthor();
-    } catch(reason) {
-      // something went wrong
-    }
-  
-    // async with promises
-    findAuthor().catch(function(reason){
-      // something went wrong
-    });
-    ```
-  
-    @method catch
-    @param {Function} onRejection
-    Useful for tooling.
-    @return {Promise}
-  */
-  'catch': function _catch(onRejection) {
-    return this.then(null, onRejection);
-  }
-};
-
-/*global self*/
-function polyfill$1() {
-    var local = undefined;
-
-    if (typeof global !== 'undefined') {
-        local = global;
-    } else if (typeof self !== 'undefined') {
-        local = self;
-    } else {
-        try {
-            local = Function('return this')();
-        } catch (e) {
-            throw new Error('polyfill failed because global object is unavailable in this environment');
-        }
-    }
-
-    var P = local.Promise;
-
-    if (P) {
-        var promiseToString = null;
-        try {
-            promiseToString = Object.prototype.toString.call(P.resolve());
-        } catch (e) {
-            // silently ignored
-        }
-
-        if (promiseToString === '[object Promise]' && !P.cast) {
-            return;
-        }
-    }
-
-    local.Promise = Promise$2;
-}
-
-// Strange compat..
-Promise$2.polyfill = polyfill$1;
-Promise$2.Promise = Promise$2;
-
-return Promise$2;
 
 })));
+
+
 
 
 
@@ -4219,7 +3610,7 @@
 },{"_process":14}],11:[function(require,module,exports){
 exports.read = function (buffer, offset, isLE, mLen, nBytes) {
   var e, m
-  var eLen = nBytes * 8 - mLen - 1
+  var eLen = (nBytes * 8) - mLen - 1
   var eMax = (1 << eLen) - 1
   var eBias = eMax >> 1
   var nBits = -7
@@ -4232,12 +3623,12 @@
   e = s & ((1 << (-nBits)) - 1)
   s >>= (-nBits)
   nBits += eLen
-  for (; nBits > 0; e = e * 256 + buffer[offset + i], i += d, nBits -= 8) {}
+  for (; nBits > 0; e = (e * 256) + buffer[offset + i], i += d, nBits -= 8) {}
 
   m = e & ((1 << (-nBits)) - 1)
   e >>= (-nBits)
   nBits += mLen
-  for (; nBits > 0; m = m * 256 + buffer[offset + i], i += d, nBits -= 8) {}
+  for (; nBits > 0; m = (m * 256) + buffer[offset + i], i += d, nBits -= 8) {}
 
   if (e === 0) {
     e = 1 - eBias
@@ -4252,7 +3643,7 @@
 
 exports.write = function (buffer, value, offset, isLE, mLen, nBytes) {
   var e, m, c
-  var eLen = nBytes * 8 - mLen - 1
+  var eLen = (nBytes * 8) - mLen - 1
   var eMax = (1 << eLen) - 1
   var eBias = eMax >> 1
   var rt = (mLen === 23 ? Math.pow(2, -24) - Math.pow(2, -77) : 0)
@@ -4285,7 +3676,7 @@
       m = 0
       e = eMax
     } else if (e + eBias >= 1) {
-      m = (value * c - 1) * Math.pow(2, mLen)
+      m = ((value * c) - 1) * Math.pow(2, mLen)
       e = e + eBias
     } else {
       m = value * Math.pow(2, eBias - 1) * Math.pow(2, mLen)
@@ -4548,7 +3939,6 @@
     }
   }
 
-<<<<<<< HEAD
   function normalizeName(name) {
     if (typeof name !== 'string') {
       name = String(name)
@@ -4558,11 +3948,6 @@
     }
     return name.toLowerCase()
   }
-=======
-RequestBase.prototype['catch'] = function(cb) {
-  return this.then(undefined, cb);
-};
->>>>>>> 4dfdbb74
 
   function normalizeValue(value) {
     if (typeof value !== 'string') {
@@ -4870,7 +4255,10 @@
 
   function parseHeaders(rawHeaders) {
     var headers = new Headers()
-    rawHeaders.split(/\r?\n/).forEach(function(line) {
+    // Replace instances of \r\n and \n followed by at least one space or horizontal tab with a space
+    // https://tools.ietf.org/html/rfc7230#section-3.2
+    var preProcessedHeaders = rawHeaders.replace(/\r?\n[\t ]+/g, ' ')
+    preProcessedHeaders.split(/\r?\n/).forEach(function(line) {
       var parts = line.split(':')
       var key = parts.shift().trim()
       if (key) {
@@ -4889,7 +4277,7 @@
     }
 
     this.type = 'default'
-    this.status = 'status' in options ? options.status : 200
+    this.status = options.status === undefined ? 200 : options.status
     this.ok = this.status >= 200 && this.status < 300
     this.statusText = 'statusText' in options ? options.statusText : 'OK'
     this.headers = new Headers(options.headers)
@@ -4921,60 +4309,8 @@
       throw new RangeError('Invalid status code')
     }
 
-<<<<<<< HEAD
     return new Response(null, {status: status, headers: {location: url}})
   }
-=======
-/**
- * Set flags such as `.ok` based on `status`.
- *
- * For example a 2xx response will give you a `.ok` of __true__
- * whereas 5xx will be __false__ and `.error` will be __true__. The
- * `.clientError` and `.serverError` are also available to be more
- * specific, and `.statusType` is the class of error ranging from 1..5
- * sometimes useful for mapping respond colors etc.
- *
- * "sugar" properties are also defined for common cases. Currently providing:
- *
- *   - .noContent
- *   - .badRequest
- *   - .unauthorized
- *   - .notAcceptable
- *   - .notFound
- *
- * @param {Number} status
- * @api private
- */
-
-ResponseBase.prototype._setStatusProperties = function(status){
-    var type = status / 100 | 0;
-
-    // status / class
-    this.status = this.statusCode = status;
-    this.statusType = type;
-
-    // basics
-    this.info = 1 == type;
-    this.ok = 2 == type;
-    this.redirect = 3 == type;
-    this.clientError = 4 == type;
-    this.serverError = 5 == type;
-    this.error = (4 == type || 5 == type)
-        ? this.toError()
-        : false;
-
-    // sugar
-    this.created = 201 == status;
-    this.accepted = 202 == status;
-    this.noContent = 204 == status;
-    this.badRequest = 400 == status;
-    this.unauthorized = 401 == status;
-    this.notAcceptable = 406 == status;
-    this.forbidden = 403 == status;
-    this.notFound = 404 == status;
-    this.unprocessableEntity = 422 == status;
-};
->>>>>>> 4dfdbb74
 
   self.Headers = Headers
   self.Request = Request
@@ -5008,6 +4344,8 @@
 
       if (request.credentials === 'include') {
         xhr.withCredentials = true
+      } else if (request.credentials === 'omit') {
+        xhr.withCredentials = false
       }
 
       if ('responseType' in xhr && support.blob) {
