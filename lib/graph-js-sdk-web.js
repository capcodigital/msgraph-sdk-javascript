(function e(t,n,r){function s(o,u){if(!n[o]){if(!t[o]){var a=typeof require=="function"&&require;if(!u&&a)return a(o,!0);if(i)return i(o,!0);var f=new Error("Cannot find module '"+o+"'");throw f.code="MODULE_NOT_FOUND",f}var l=n[o]={exports:{}};t[o][0].call(l.exports,function(e){var n=t[o][1][e];return s(n?n:e)},l,l.exports,e,t,n,r)}return n[o].exports}var i=typeof require=="function"&&require;for(var o=0;o<r.length;o++)s(r[o]);return s})({1:[function(require,module,exports){
// make MicrosoftGraph globally accessible
// MicrosoftGraph.api() can be called directly
window.MicrosoftGraph = require('./lib/src/index.js');
},{"./lib/src/index.js":6}],2:[function(require,module,exports){
"use strict";
Object.defineProperty(exports, "__esModule", { value: true });
var es6_promise_1 = require("es6-promise");
require("isomorphic-fetch");
var common_1 = require("./common");
var ResponseHandler_1 = require("./ResponseHandler");
<<<<<<< HEAD
var RequestMethod_1 = require("./RequestMethod");
var packageInfo = require('../../package.json');
=======
>>>>>>> 9a086ac4
var GraphRequest = (function () {
    function GraphRequest(config, path) {
        this.config = config;
        this._headers = {};
        this.urlComponents = {
            host: this.config.baseUrl,
            version: this.config.defaultVersion,
            oDataQueryParams: {},
            otherURLQueryParams: {}
        };
        this.parsePath(path);
    }
    GraphRequest.prototype.header = function (headerKey, headerValue) {
        this._headers[headerKey] = headerValue;
        return this;
    };
    GraphRequest.prototype.headers = function (headers) {
        for (var key in headers) {
            this._headers[key] = headers[key];
        }
        return this;
    };
    GraphRequest.prototype.parsePath = function (rawPath) {
        if (rawPath.indexOf("https://") != -1) {
            rawPath = rawPath.replace("https://", "");
            var endOfHostStrPos = rawPath.indexOf("/");
            this.urlComponents.host = "https://" + rawPath.substring(0, endOfHostStrPos);
            rawPath = rawPath.substring(endOfHostStrPos + 1, rawPath.length);
            var endOfVersionStrPos = rawPath.indexOf("/");
            this.urlComponents.version = rawPath.substring(0, endOfVersionStrPos);
            rawPath = rawPath.substring(endOfVersionStrPos + 1, rawPath.length);
        }
        if (rawPath.charAt(0) == "/") {
            rawPath = rawPath.substr(1);
        }
        var queryStrPos = rawPath.indexOf("?");
        if (queryStrPos == -1) {
            this.urlComponents.path = rawPath;
        }
        else {
            this.urlComponents.path = rawPath.substr(0, queryStrPos);
            var queryParams = rawPath.substring(queryStrPos + 1, rawPath.length).split("&");
            for (var _i = 0, queryParams_1 = queryParams; _i < queryParams_1.length; _i++) {
                var queryParam = queryParams_1[_i];
                var queryParams_2 = queryParam.split("=");
                var key = queryParams_2[0];
                var value = queryParams_2[1];
                if (common_1.oDataQueryNames.indexOf(key)) {
                    this.urlComponents.oDataQueryParams[key] = value;
                }
                else {
                    this.urlComponents.otherURLQueryParams[key] = value;
                }
            }
        }
    };
    GraphRequest.prototype.urlJoin = function (urlSegments) {
        var tr = function (s) { return s.replace(/\/+$/, ''); };
        var tl = function (s) { return s.replace(/^\/+/, ''); };
        var joiner = function (pre, cur) { return [tr(pre), tl(cur)].join('/'); };
        var parts = Array.prototype.slice.call(urlSegments);
        return parts.reduce(joiner);
    };
    GraphRequest.prototype.buildFullUrl = function () {
        var url = this.urlJoin([this.urlComponents.host,
            this.urlComponents.version,
            this.urlComponents.path])
            + this.createQueryString();
        if (this.config.debugLogging) {
            console.log(url);
        }
        return url;
    };
    GraphRequest.prototype.version = function (v) {
        this.urlComponents.version = v;
        return this;
    };
    GraphRequest.prototype.select = function (properties) {
        this.addCsvQueryParamater("$select", properties, arguments);
        return this;
    };
    GraphRequest.prototype.expand = function (properties) {
        this.addCsvQueryParamater("$expand", properties, arguments);
        return this;
    };
    GraphRequest.prototype.orderby = function (properties) {
        this.addCsvQueryParamater("$orderby", properties, arguments);
        return this;
    };
    GraphRequest.prototype.filter = function (filterStr) {
        this.urlComponents.oDataQueryParams["$filter"] = filterStr;
        return this;
    };
    GraphRequest.prototype.top = function (n) {
        this.urlComponents.oDataQueryParams["$top"] = n;
        return this;
    };
    GraphRequest.prototype.skip = function (n) {
        this.urlComponents.oDataQueryParams["$skip"] = n;
        return this;
    };
    GraphRequest.prototype.skipToken = function (token) {
        this.urlComponents.oDataQueryParams["$skipToken"] = token;
        return this;
    };
    GraphRequest.prototype.count = function (count) {
        this.urlComponents.oDataQueryParams["$count"] = count.toString();
        return this;
    };
    GraphRequest.prototype.responseType = function (responseType) {
        this._responseType = responseType;
        return this;
    };
    GraphRequest.prototype.addCsvQueryParamater = function (propertyName, propertyValue, additionalProperties) {
        this.urlComponents.oDataQueryParams[propertyName] = this.urlComponents.oDataQueryParams[propertyName] ? this.urlComponents.oDataQueryParams[propertyName] + "," : "";
        var allValues = [];
        if (typeof propertyValue === "string") {
            allValues.push(propertyValue);
        }
        else {
            allValues = allValues.concat(propertyValue);
        }
        if (additionalProperties.length > 1 && typeof propertyValue === "string") {
            allValues = Array.prototype.slice.call(additionalProperties);
        }
        this.urlComponents.oDataQueryParams[propertyName] += allValues.join(",");
    };
    GraphRequest.prototype.delete = function (callback) {
        var url = this.buildFullUrl();
        return this.sendRequestAndRouteResponse(new Request(url, { method: RequestMethod_1.RequestMethod.DELETE, headers: new Headers() }), callback);
    };
    GraphRequest.prototype.patch = function (content, callback) {
        var url = this.buildFullUrl();
        return this.sendRequestAndRouteResponse(new Request(url, {
            method: RequestMethod_1.RequestMethod.PATCH,
            body: content,
            headers: new Headers(({ 'Content-Type': 'application/json' }))
        }), callback);
    };
    GraphRequest.prototype.post = function (content, callback) {
        var url = this.buildFullUrl();
        return this.sendRequestAndRouteResponse(new Request(url, {
            method: RequestMethod_1.RequestMethod.POST,
            body: content,
            headers: new Headers(({ 'Content-Type': 'application/json' }))
        }), callback);
    };
    GraphRequest.prototype.put = function (content, callback) {
        var url = this.buildFullUrl();
        return this.sendRequestAndRouteResponse(new Request(url, {
            method: RequestMethod_1.RequestMethod.PUT,
            body: content,
            headers: new Headers({ 'Content-Type': 'application/octet-stream' })
        }), callback);
    };
    GraphRequest.prototype.create = function (content, callback) {
        return this.post(content, callback);
    };
    GraphRequest.prototype.update = function (content, callback) {
        return this.patch(content, callback);
    };
    GraphRequest.prototype.del = function (callback) {
        return this.delete(callback);
    };
    GraphRequest.prototype.get = function (callback) {
        var url = this.buildFullUrl();
        return this.sendRequestAndRouteResponse(new Request(url, { method: RequestMethod_1.RequestMethod.GET, headers: new Headers() }), callback);
    };
    GraphRequest.prototype.routeResponseToPromise = function (request) {
        var _this = this;
        return new es6_promise_1.Promise(function (resolve, reject) {
            _this.routeResponseToCallback(request, function (err, body) {
                if (err != null) {
                    reject(err);
                }
                else {
                    resolve(body);
                }
            });
        });
    };
    GraphRequest.prototype.routeResponseToCallback = function (request, callback) {
        var _this = this;
        this.config.authProvider(function (err, accessToken) {
            if (err == null && accessToken != null) {
                fetch(_this.configureRequest(request, accessToken)).then(function (response) {
                    _this.convertResponseType(response).then(function (responseValue) {
                        ResponseHandler_1.ResponseHandler.init(response, undefined, responseValue, callback);
                    }).catch(function (error) {
                        ResponseHandler_1.ResponseHandler.init(response, error, undefined, callback);
                    });
                }).catch(function (error) {
                    ResponseHandler_1.ResponseHandler.init(undefined, error, undefined, callback);
                });
            }
            else {
                callback(err, null, null);
            }
        });
    };
    GraphRequest.prototype.sendRequestAndRouteResponse = function (request, callback) {
        if (callback == null && typeof es6_promise_1.Promise !== "undefined") {
            return this.routeResponseToPromise(request);
        }
        else {
            this.routeResponseToCallback(request, callback || function () { });
        }
    };
    GraphRequest.prototype.getStream = function (callback) {
        var _this = this;
        this.config.authProvider(function (err, accessToken) {
            if (err === null && accessToken !== null) {
                var url = _this.buildFullUrl();
                callback(null, _this.configureRequest(new Request(url, { method: RequestMethod_1.RequestMethod.GET, headers: new Headers() }), accessToken));
            }
            else {
                callback(err, null);
            }
        });
    };
    GraphRequest.prototype.putStream = function (stream, callback) {
        var _this = this;
        this.config.authProvider(function (err, accessToken) {
            if (err === null && accessToken !== null) {
                var url = _this.buildFullUrl();
                var req = _this.configureRequest(new Request(url, {
                    method: RequestMethod_1.RequestMethod.PUT,
                    headers: new Headers({ 'Content-Type': 'application/octet-stream' })
                }), accessToken);
                stream
                    .pipe(req)
                    .on('error', function (err) {
                    callback(err, null);
                })
                    .on('end', function () {
                    callback(null);
                });
            }
        });
    };
<<<<<<< HEAD
    GraphRequest.prototype.configureRequest = function (request, accessToken) {
        var _this = this;
        request.headers.append('Authorization', 'Bearer ' + accessToken);
        request.headers.append('SdkVersion', "graph-js-" + packageInfo.version);
        Object.keys(this._headers).forEach(function (key) { return request.headers.set(key, _this._headers[key]); });
=======
    GraphRequest.prototype.configureRequest = function (requestBuilder, accessToken) {
        var request = requestBuilder
            .set('Authorization', 'Bearer ' + accessToken)
            .set(this._headers)
            .set('SdkVersion', "graph-js-" + common_1.PACKAGE_VERSION);
        if (this._responseType !== undefined) {
            request.responseType(this._responseType);
        }
>>>>>>> 9a086ac4
        return request;
    };
    GraphRequest.prototype.query = function (queryDictionaryOrString) {
        if (typeof queryDictionaryOrString === "string") {
            var queryStr = queryDictionaryOrString;
            var queryKey = queryStr.split("=")[0];
            var queryValue = queryStr.split("=")[1];
            this.urlComponents.otherURLQueryParams[queryKey] = queryValue;
        }
        else {
            for (var key in queryDictionaryOrString) {
                this.urlComponents.otherURLQueryParams[key] = queryDictionaryOrString[key];
            }
        }
        return this;
    };
    GraphRequest.prototype.createQueryString = function () {
        var q = [];
        if (Object.keys(this.urlComponents.oDataQueryParams).length != 0) {
            for (var property in this.urlComponents.oDataQueryParams) {
                q.push(property + "=" + this.urlComponents.oDataQueryParams[property]);
            }
        }
        if (Object.keys(this.urlComponents.otherURLQueryParams).length != 0) {
            for (var property in this.urlComponents.otherURLQueryParams) {
                q.push(property + "=" + this.urlComponents.otherURLQueryParams[property]);
            }
        }
        if (q.length > 0) {
            return "?" + q.join("&");
        }
        return "";
    };
    GraphRequest.prototype.convertResponseType = function (response) {
        var responseValue;
        if (!this._responseType) {
            this._responseType = '';
        }
        switch (this._responseType.toLowerCase()) {
            case "arraybuffer":
                responseValue = response.arrayBuffer();
                break;
            case "blob":
                responseValue = response.blob();
                break;
            case "document":
                responseValue = response.json();
                break;
            case "json":
                responseValue = response.json();
                break;
            case "text":
                responseValue = response.text();
                break;
            default:
                responseValue = response.json();
                break;
        }
        return responseValue;
    };
    return GraphRequest;
}());
exports.GraphRequest = GraphRequest;

<<<<<<< HEAD
},{"../../package.json":11,"./RequestMethod":3,"./ResponseHandler":4,"./common":5,"es6-promise":7,"isomorphic-fetch":8}],3:[function(require,module,exports){
"use strict";
Object.defineProperty(exports, "__esModule", { value: true });
var RequestMethod;
(function (RequestMethod) {
    RequestMethod["GET"] = "GET";
    RequestMethod["PATCH"] = "PATCH";
    RequestMethod["POST"] = "POST";
    RequestMethod["PUT"] = "PUT";
    RequestMethod["DELETE"] = "DELETE";
})(RequestMethod = exports.RequestMethod || (exports.RequestMethod = {}));

},{}],4:[function(require,module,exports){
=======
},{"./ResponseHandler":3,"./common":4,"es6-promise":7,"superagent":10}],3:[function(require,module,exports){
>>>>>>> 9a086ac4
"use strict";
Object.defineProperty(exports, "__esModule", { value: true });
var ResponseHandler = (function () {
    function ResponseHandler() {
    }
    ResponseHandler.init = function (res, err, resContents, callback) {
        if (res && res.ok) {
            callback(null, resContents, res);
        }
        else {
            if (err == null && res != null)
                if (resContents != null && resContents.error != null)
                    callback(ResponseHandler.buildGraphErrorFromResponseObject(resContents.error, res.status), null, res);
                else
                    callback(ResponseHandler.defaultGraphError(res.status), null, res);
            else
                callback(ResponseHandler.ParseError(err), null, res);
        }
    };
    ResponseHandler.ParseError = function (rawErr) {
        if (!rawErr) {
            return ResponseHandler.defaultGraphError(-1);
        }
        return ResponseHandler.buildGraphErrorFromErrorObject(rawErr);
    };
    ResponseHandler.defaultGraphError = function (statusCode) {
        return {
            statusCode: statusCode,
            code: null,
            message: null,
            requestId: null,
            date: new Date(),
            body: null
        };
    };
    ResponseHandler.buildGraphErrorFromErrorObject = function (errObj) {
        var error = ResponseHandler.defaultGraphError(-1);
        error.body = errObj.toString();
        error.message = errObj.message;
        error.date = new Date();
        return error;
    };
    ResponseHandler.buildGraphErrorFromResponseObject = function (errObj, statusCode) {
        return {
            statusCode: statusCode,
            code: errObj.code,
            message: errObj.message,
            requestId: errObj.innerError["request-id"],
            date: new Date(errObj.innerError.date),
            body: errObj
        };
    };
    return ResponseHandler;
}());
exports.ResponseHandler = ResponseHandler;

},{}],5:[function(require,module,exports){
"use strict";
Object.defineProperty(exports, "__esModule", { value: true });
exports.oDataQueryNames = ["select", "expand", "orderby", "filter", "top", "skip", "skipToken", "count"];
exports.DEFAULT_VERSION = "v1.0";
exports.GRAPH_BASE_URL = "https://graph.microsoft.com/";
exports.PACKAGE_VERSION = "1.0.0";
exports.oDataQueryNames = exports.oDataQueryNames.concat(exports.oDataQueryNames.map(function (s) { return "$" + s; }));

},{}],6:[function(require,module,exports){
"use strict";
function __export(m) {
    for (var p in m) if (!exports.hasOwnProperty(p)) exports[p] = m[p];
}
Object.defineProperty(exports, "__esModule", { value: true });
var common_1 = require("./common");
var GraphRequest_1 = require("./GraphRequest");
var Client = (function () {
    function Client() {
        this.config = {
            debugLogging: false,
            defaultVersion: common_1.DEFAULT_VERSION,
            baseUrl: common_1.GRAPH_BASE_URL
        };
    }
    Client.init = function (clientOptions) {
        var graphClient = new Client();
        for (var key in clientOptions) {
            graphClient.config[key] = clientOptions[key];
        }
        return graphClient;
    };
    Client.prototype.api = function (path) {
        return new GraphRequest_1.GraphRequest(this.config, path);
    };
    return Client;
}());
exports.Client = Client;
__export(require("./GraphRequest"));
__export(require("./common"));
__export(require("./ResponseHandler"));

<<<<<<< HEAD
},{"./GraphRequest":2,"./common":5}],7:[function(require,module,exports){
=======
},{"./GraphRequest":2,"./ResponseHandler":3,"./common":4}],6:[function(require,module,exports){

/**
 * Expose `Emitter`.
 */

if (typeof module !== 'undefined') {
  module.exports = Emitter;
}

/**
 * Initialize a new `Emitter`.
 *
 * @api public
 */

function Emitter(obj) {
  if (obj) return mixin(obj);
};

/**
 * Mixin the emitter properties.
 *
 * @param {Object} obj
 * @return {Object}
 * @api private
 */

function mixin(obj) {
  for (var key in Emitter.prototype) {
    obj[key] = Emitter.prototype[key];
  }
  return obj;
}

/**
 * Listen on the given `event` with `fn`.
 *
 * @param {String} event
 * @param {Function} fn
 * @return {Emitter}
 * @api public
 */

Emitter.prototype.on =
Emitter.prototype.addEventListener = function(event, fn){
  this._callbacks = this._callbacks || {};
  (this._callbacks['$' + event] = this._callbacks['$' + event] || [])
    .push(fn);
  return this;
};

/**
 * Adds an `event` listener that will be invoked a single
 * time then automatically removed.
 *
 * @param {String} event
 * @param {Function} fn
 * @return {Emitter}
 * @api public
 */

Emitter.prototype.once = function(event, fn){
  function on() {
    this.off(event, on);
    fn.apply(this, arguments);
  }

  on.fn = fn;
  this.on(event, on);
  return this;
};

/**
 * Remove the given callback for `event` or all
 * registered callbacks.
 *
 * @param {String} event
 * @param {Function} fn
 * @return {Emitter}
 * @api public
 */

Emitter.prototype.off =
Emitter.prototype.removeListener =
Emitter.prototype.removeAllListeners =
Emitter.prototype.removeEventListener = function(event, fn){
  this._callbacks = this._callbacks || {};

  // all
  if (0 == arguments.length) {
    this._callbacks = {};
    return this;
  }

  // specific event
  var callbacks = this._callbacks['$' + event];
  if (!callbacks) return this;

  // remove all handlers
  if (1 == arguments.length) {
    delete this._callbacks['$' + event];
    return this;
  }

  // remove specific handler
  var cb;
  for (var i = 0; i < callbacks.length; i++) {
    cb = callbacks[i];
    if (cb === fn || cb.fn === fn) {
      callbacks.splice(i, 1);
      break;
    }
  }
  return this;
};

/**
 * Emit `event` with the given args.
 *
 * @param {String} event
 * @param {Mixed} ...
 * @return {Emitter}
 */

Emitter.prototype.emit = function(event){
  this._callbacks = this._callbacks || {};
  var args = [].slice.call(arguments, 1)
    , callbacks = this._callbacks['$' + event];

  if (callbacks) {
    callbacks = callbacks.slice(0);
    for (var i = 0, len = callbacks.length; i < len; ++i) {
      callbacks[i].apply(this, args);
    }
  }

  return this;
};

/**
 * Return array of callbacks for `event`.
 *
 * @param {String} event
 * @return {Array}
 * @api public
 */

Emitter.prototype.listeners = function(event){
  this._callbacks = this._callbacks || {};
  return this._callbacks['$' + event] || [];
};

/**
 * Check if this emitter has `event` handlers.
 *
 * @param {String} event
 * @return {Boolean}
 * @api public
 */

Emitter.prototype.hasListeners = function(event){
  return !! this.listeners(event).length;
};

},{}],7:[function(require,module,exports){
>>>>>>> 9a086ac4
(function (process,global){
/*!
 * @overview es6-promise - a tiny implementation of Promises/A+.
 * @copyright Copyright (c) 2014 Yehuda Katz, Tom Dale, Stefan Penner and contributors (Conversion to ES6 API by Jake Archibald)
 * @license   Licensed under MIT license
 *            See https://raw.githubusercontent.com/stefanpenner/es6-promise/master/LICENSE
 * @version   4.1.1
 */

(function (global, factory) {
	typeof exports === 'object' && typeof module !== 'undefined' ? module.exports = factory() :
	typeof define === 'function' && define.amd ? define(factory) :
	(global.ES6Promise = factory());
}(this, (function () { 'use strict';

function objectOrFunction(x) {
  var type = typeof x;
  return x !== null && (type === 'object' || type === 'function');
}

function isFunction(x) {
  return typeof x === 'function';
}

var _isArray = undefined;
if (Array.isArray) {
  _isArray = Array.isArray;
} else {
  _isArray = function (x) {
    return Object.prototype.toString.call(x) === '[object Array]';
  };
}

var isArray = _isArray;

var len = 0;
var vertxNext = undefined;
var customSchedulerFn = undefined;

var asap = function asap(callback, arg) {
  queue[len] = callback;
  queue[len + 1] = arg;
  len += 2;
  if (len === 2) {
    // If len is 2, that means that we need to schedule an async flush.
    // If additional callbacks are queued before the queue is flushed, they
    // will be processed by this flush that we are scheduling.
    if (customSchedulerFn) {
      customSchedulerFn(flush);
    } else {
      scheduleFlush();
    }
  }
};

function setScheduler(scheduleFn) {
  customSchedulerFn = scheduleFn;
}

function setAsap(asapFn) {
  asap = asapFn;
}

var browserWindow = typeof window !== 'undefined' ? window : undefined;
var browserGlobal = browserWindow || {};
var BrowserMutationObserver = browserGlobal.MutationObserver || browserGlobal.WebKitMutationObserver;
var isNode = typeof self === 'undefined' && typeof process !== 'undefined' && ({}).toString.call(process) === '[object process]';

// test for web worker but not in IE10
var isWorker = typeof Uint8ClampedArray !== 'undefined' && typeof importScripts !== 'undefined' && typeof MessageChannel !== 'undefined';

// node
function useNextTick() {
  // node version 0.10.x displays a deprecation warning when nextTick is used recursively
  // see https://github.com/cujojs/when/issues/410 for details
  return function () {
    return process.nextTick(flush);
  };
}

// vertx
function useVertxTimer() {
  if (typeof vertxNext !== 'undefined') {
    return function () {
      vertxNext(flush);
    };
  }

  return useSetTimeout();
}

function useMutationObserver() {
  var iterations = 0;
  var observer = new BrowserMutationObserver(flush);
  var node = document.createTextNode('');
  observer.observe(node, { characterData: true });

  return function () {
    node.data = iterations = ++iterations % 2;
  };
}

// web worker
function useMessageChannel() {
  var channel = new MessageChannel();
  channel.port1.onmessage = flush;
  return function () {
    return channel.port2.postMessage(0);
  };
}

function useSetTimeout() {
  // Store setTimeout reference so es6-promise will be unaffected by
  // other code modifying setTimeout (like sinon.useFakeTimers())
  var globalSetTimeout = setTimeout;
  return function () {
    return globalSetTimeout(flush, 1);
  };
}

var queue = new Array(1000);
function flush() {
  for (var i = 0; i < len; i += 2) {
    var callback = queue[i];
    var arg = queue[i + 1];

    callback(arg);

    queue[i] = undefined;
    queue[i + 1] = undefined;
  }

  len = 0;
}

function attemptVertx() {
  try {
    var r = require;
    var vertx = r('vertx');
    vertxNext = vertx.runOnLoop || vertx.runOnContext;
    return useVertxTimer();
  } catch (e) {
    return useSetTimeout();
  }
}

var scheduleFlush = undefined;
// Decide what async method to use to triggering processing of queued callbacks:
if (isNode) {
  scheduleFlush = useNextTick();
} else if (BrowserMutationObserver) {
  scheduleFlush = useMutationObserver();
} else if (isWorker) {
  scheduleFlush = useMessageChannel();
} else if (browserWindow === undefined && typeof require === 'function') {
  scheduleFlush = attemptVertx();
} else {
  scheduleFlush = useSetTimeout();
}

function then(onFulfillment, onRejection) {
  var _arguments = arguments;

  var parent = this;

  var child = new this.constructor(noop);

  if (child[PROMISE_ID] === undefined) {
    makePromise(child);
  }

  var _state = parent._state;

  if (_state) {
    (function () {
      var callback = _arguments[_state - 1];
      asap(function () {
        return invokeCallback(_state, child, callback, parent._result);
      });
    })();
  } else {
    subscribe(parent, child, onFulfillment, onRejection);
  }

  return child;
}

/**
  `Promise.resolve` returns a promise that will become resolved with the
  passed `value`. It is shorthand for the following:

  ```javascript
  let promise = new Promise(function(resolve, reject){
    resolve(1);
  });

  promise.then(function(value){
    // value === 1
  });
  ```

  Instead of writing the above, your code now simply becomes the following:

  ```javascript
  let promise = Promise.resolve(1);

  promise.then(function(value){
    // value === 1
  });
  ```

  @method resolve
  @static
  @param {Any} value value that the returned promise will be resolved with
  Useful for tooling.
  @return {Promise} a promise that will become fulfilled with the given
  `value`
*/
function resolve$1(object) {
  /*jshint validthis:true */
  var Constructor = this;

  if (object && typeof object === 'object' && object.constructor === Constructor) {
    return object;
  }

  var promise = new Constructor(noop);
  resolve(promise, object);
  return promise;
}

var PROMISE_ID = Math.random().toString(36).substring(16);

function noop() {}

var PENDING = void 0;
var FULFILLED = 1;
var REJECTED = 2;

var GET_THEN_ERROR = new ErrorObject();

function selfFulfillment() {
  return new TypeError("You cannot resolve a promise with itself");
}

function cannotReturnOwn() {
  return new TypeError('A promises callback cannot return that same promise.');
}

function getThen(promise) {
  try {
    return promise.then;
  } catch (error) {
    GET_THEN_ERROR.error = error;
    return GET_THEN_ERROR;
  }
}

function tryThen(then$$1, value, fulfillmentHandler, rejectionHandler) {
  try {
    then$$1.call(value, fulfillmentHandler, rejectionHandler);
  } catch (e) {
    return e;
  }
}

function handleForeignThenable(promise, thenable, then$$1) {
  asap(function (promise) {
    var sealed = false;
    var error = tryThen(then$$1, thenable, function (value) {
      if (sealed) {
        return;
      }
      sealed = true;
      if (thenable !== value) {
        resolve(promise, value);
      } else {
        fulfill(promise, value);
      }
    }, function (reason) {
      if (sealed) {
        return;
      }
      sealed = true;

      reject(promise, reason);
    }, 'Settle: ' + (promise._label || ' unknown promise'));

    if (!sealed && error) {
      sealed = true;
      reject(promise, error);
    }
  }, promise);
}

function handleOwnThenable(promise, thenable) {
  if (thenable._state === FULFILLED) {
    fulfill(promise, thenable._result);
  } else if (thenable._state === REJECTED) {
    reject(promise, thenable._result);
  } else {
    subscribe(thenable, undefined, function (value) {
      return resolve(promise, value);
    }, function (reason) {
      return reject(promise, reason);
    });
  }
}

function handleMaybeThenable(promise, maybeThenable, then$$1) {
  if (maybeThenable.constructor === promise.constructor && then$$1 === then && maybeThenable.constructor.resolve === resolve$1) {
    handleOwnThenable(promise, maybeThenable);
  } else {
    if (then$$1 === GET_THEN_ERROR) {
      reject(promise, GET_THEN_ERROR.error);
      GET_THEN_ERROR.error = null;
    } else if (then$$1 === undefined) {
      fulfill(promise, maybeThenable);
    } else if (isFunction(then$$1)) {
      handleForeignThenable(promise, maybeThenable, then$$1);
    } else {
      fulfill(promise, maybeThenable);
    }
  }
}

function resolve(promise, value) {
  if (promise === value) {
    reject(promise, selfFulfillment());
  } else if (objectOrFunction(value)) {
    handleMaybeThenable(promise, value, getThen(value));
  } else {
    fulfill(promise, value);
  }
}

function publishRejection(promise) {
  if (promise._onerror) {
    promise._onerror(promise._result);
  }

  publish(promise);
}

function fulfill(promise, value) {
  if (promise._state !== PENDING) {
    return;
  }

  promise._result = value;
  promise._state = FULFILLED;

  if (promise._subscribers.length !== 0) {
    asap(publish, promise);
  }
}

function reject(promise, reason) {
  if (promise._state !== PENDING) {
    return;
  }
  promise._state = REJECTED;
  promise._result = reason;

  asap(publishRejection, promise);
}

function subscribe(parent, child, onFulfillment, onRejection) {
  var _subscribers = parent._subscribers;
  var length = _subscribers.length;

  parent._onerror = null;

  _subscribers[length] = child;
  _subscribers[length + FULFILLED] = onFulfillment;
  _subscribers[length + REJECTED] = onRejection;

  if (length === 0 && parent._state) {
    asap(publish, parent);
  }
}

function publish(promise) {
  var subscribers = promise._subscribers;
  var settled = promise._state;

  if (subscribers.length === 0) {
    return;
  }

  var child = undefined,
      callback = undefined,
      detail = promise._result;

  for (var i = 0; i < subscribers.length; i += 3) {
    child = subscribers[i];
    callback = subscribers[i + settled];

    if (child) {
      invokeCallback(settled, child, callback, detail);
    } else {
      callback(detail);
    }
  }

  promise._subscribers.length = 0;
}

function ErrorObject() {
  this.error = null;
}

var TRY_CATCH_ERROR = new ErrorObject();

function tryCatch(callback, detail) {
  try {
    return callback(detail);
  } catch (e) {
    TRY_CATCH_ERROR.error = e;
    return TRY_CATCH_ERROR;
  }
}

function invokeCallback(settled, promise, callback, detail) {
  var hasCallback = isFunction(callback),
      value = undefined,
      error = undefined,
      succeeded = undefined,
      failed = undefined;

  if (hasCallback) {
    value = tryCatch(callback, detail);

    if (value === TRY_CATCH_ERROR) {
      failed = true;
      error = value.error;
      value.error = null;
    } else {
      succeeded = true;
    }

    if (promise === value) {
      reject(promise, cannotReturnOwn());
      return;
    }
  } else {
    value = detail;
    succeeded = true;
  }

  if (promise._state !== PENDING) {
    // noop
  } else if (hasCallback && succeeded) {
      resolve(promise, value);
    } else if (failed) {
      reject(promise, error);
    } else if (settled === FULFILLED) {
      fulfill(promise, value);
    } else if (settled === REJECTED) {
      reject(promise, value);
    }
}

function initializePromise(promise, resolver) {
  try {
    resolver(function resolvePromise(value) {
      resolve(promise, value);
    }, function rejectPromise(reason) {
      reject(promise, reason);
    });
  } catch (e) {
    reject(promise, e);
  }
}

var id = 0;
function nextId() {
  return id++;
}

function makePromise(promise) {
  promise[PROMISE_ID] = id++;
  promise._state = undefined;
  promise._result = undefined;
  promise._subscribers = [];
}

function Enumerator$1(Constructor, input) {
  this._instanceConstructor = Constructor;
  this.promise = new Constructor(noop);

  if (!this.promise[PROMISE_ID]) {
    makePromise(this.promise);
  }

  if (isArray(input)) {
    this.length = input.length;
    this._remaining = input.length;

    this._result = new Array(this.length);

    if (this.length === 0) {
      fulfill(this.promise, this._result);
    } else {
      this.length = this.length || 0;
      this._enumerate(input);
      if (this._remaining === 0) {
        fulfill(this.promise, this._result);
      }
    }
  } else {
    reject(this.promise, validationError());
  }
}

function validationError() {
  return new Error('Array Methods must be provided an Array');
}

Enumerator$1.prototype._enumerate = function (input) {
  for (var i = 0; this._state === PENDING && i < input.length; i++) {
    this._eachEntry(input[i], i);
  }
};

Enumerator$1.prototype._eachEntry = function (entry, i) {
  var c = this._instanceConstructor;
  var resolve$$1 = c.resolve;

  if (resolve$$1 === resolve$1) {
    var _then = getThen(entry);

    if (_then === then && entry._state !== PENDING) {
      this._settledAt(entry._state, i, entry._result);
    } else if (typeof _then !== 'function') {
      this._remaining--;
      this._result[i] = entry;
    } else if (c === Promise$2) {
      var promise = new c(noop);
      handleMaybeThenable(promise, entry, _then);
      this._willSettleAt(promise, i);
    } else {
      this._willSettleAt(new c(function (resolve$$1) {
        return resolve$$1(entry);
      }), i);
    }
  } else {
    this._willSettleAt(resolve$$1(entry), i);
  }
};

Enumerator$1.prototype._settledAt = function (state, i, value) {
  var promise = this.promise;

  if (promise._state === PENDING) {
    this._remaining--;

    if (state === REJECTED) {
      reject(promise, value);
    } else {
      this._result[i] = value;
    }
  }

  if (this._remaining === 0) {
    fulfill(promise, this._result);
  }
};

Enumerator$1.prototype._willSettleAt = function (promise, i) {
  var enumerator = this;

  subscribe(promise, undefined, function (value) {
    return enumerator._settledAt(FULFILLED, i, value);
  }, function (reason) {
    return enumerator._settledAt(REJECTED, i, reason);
  });
};

/**
  `Promise.all` accepts an array of promises, and returns a new promise which
  is fulfilled with an array of fulfillment values for the passed promises, or
  rejected with the reason of the first passed promise to be rejected. It casts all
  elements of the passed iterable to promises as it runs this algorithm.

  Example:

  ```javascript
  let promise1 = resolve(1);
  let promise2 = resolve(2);
  let promise3 = resolve(3);
  let promises = [ promise1, promise2, promise3 ];

  Promise.all(promises).then(function(array){
    // The array here would be [ 1, 2, 3 ];
  });
  ```

  If any of the `promises` given to `all` are rejected, the first promise
  that is rejected will be given as an argument to the returned promises's
  rejection handler. For example:

  Example:

  ```javascript
  let promise1 = resolve(1);
  let promise2 = reject(new Error("2"));
  let promise3 = reject(new Error("3"));
  let promises = [ promise1, promise2, promise3 ];

  Promise.all(promises).then(function(array){
    // Code here never runs because there are rejected promises!
  }, function(error) {
    // error.message === "2"
  });
  ```

  @method all
  @static
  @param {Array} entries array of promises
  @param {String} label optional string for labeling the promise.
  Useful for tooling.
  @return {Promise} promise that is fulfilled when all `promises` have been
  fulfilled, or rejected if any of them become rejected.
  @static
*/
function all$1(entries) {
  return new Enumerator$1(this, entries).promise;
}

/**
  `Promise.race` returns a new promise which is settled in the same way as the
  first passed promise to settle.

  Example:

  ```javascript
  let promise1 = new Promise(function(resolve, reject){
    setTimeout(function(){
      resolve('promise 1');
    }, 200);
  });

  let promise2 = new Promise(function(resolve, reject){
    setTimeout(function(){
      resolve('promise 2');
    }, 100);
  });

  Promise.race([promise1, promise2]).then(function(result){
    // result === 'promise 2' because it was resolved before promise1
    // was resolved.
  });
  ```

  `Promise.race` is deterministic in that only the state of the first
  settled promise matters. For example, even if other promises given to the
  `promises` array argument are resolved, but the first settled promise has
  become rejected before the other promises became fulfilled, the returned
  promise will become rejected:

  ```javascript
  let promise1 = new Promise(function(resolve, reject){
    setTimeout(function(){
      resolve('promise 1');
    }, 200);
  });

  let promise2 = new Promise(function(resolve, reject){
    setTimeout(function(){
      reject(new Error('promise 2'));
    }, 100);
  });

  Promise.race([promise1, promise2]).then(function(result){
    // Code here never runs
  }, function(reason){
    // reason.message === 'promise 2' because promise 2 became rejected before
    // promise 1 became fulfilled
  });
  ```

  An example real-world use case is implementing timeouts:

  ```javascript
  Promise.race([ajax('foo.json'), timeout(5000)])
  ```

  @method race
  @static
  @param {Array} promises array of promises to observe
  Useful for tooling.
  @return {Promise} a promise which settles in the same way as the first passed
  promise to settle.
*/
function race$1(entries) {
  /*jshint validthis:true */
  var Constructor = this;

  if (!isArray(entries)) {
    return new Constructor(function (_, reject) {
      return reject(new TypeError('You must pass an array to race.'));
    });
  } else {
    return new Constructor(function (resolve, reject) {
      var length = entries.length;
      for (var i = 0; i < length; i++) {
        Constructor.resolve(entries[i]).then(resolve, reject);
      }
    });
  }
}

/**
  `Promise.reject` returns a promise rejected with the passed `reason`.
  It is shorthand for the following:

  ```javascript
  let promise = new Promise(function(resolve, reject){
    reject(new Error('WHOOPS'));
  });

  promise.then(function(value){
    // Code here doesn't run because the promise is rejected!
  }, function(reason){
    // reason.message === 'WHOOPS'
  });
  ```

  Instead of writing the above, your code now simply becomes the following:

  ```javascript
  let promise = Promise.reject(new Error('WHOOPS'));

  promise.then(function(value){
    // Code here doesn't run because the promise is rejected!
  }, function(reason){
    // reason.message === 'WHOOPS'
  });
  ```

  @method reject
  @static
  @param {Any} reason value that the returned promise will be rejected with.
  Useful for tooling.
  @return {Promise} a promise rejected with the given `reason`.
*/
function reject$1(reason) {
  /*jshint validthis:true */
  var Constructor = this;
  var promise = new Constructor(noop);
  reject(promise, reason);
  return promise;
}

function needsResolver() {
  throw new TypeError('You must pass a resolver function as the first argument to the promise constructor');
}

function needsNew() {
  throw new TypeError("Failed to construct 'Promise': Please use the 'new' operator, this object constructor cannot be called as a function.");
}

/**
  Promise objects represent the eventual result of an asynchronous operation. The
  primary way of interacting with a promise is through its `then` method, which
  registers callbacks to receive either a promise's eventual value or the reason
  why the promise cannot be fulfilled.

  Terminology
  -----------

  - `promise` is an object or function with a `then` method whose behavior conforms to this specification.
  - `thenable` is an object or function that defines a `then` method.
  - `value` is any legal JavaScript value (including undefined, a thenable, or a promise).
  - `exception` is a value that is thrown using the throw statement.
  - `reason` is a value that indicates why a promise was rejected.
  - `settled` the final resting state of a promise, fulfilled or rejected.

  A promise can be in one of three states: pending, fulfilled, or rejected.

  Promises that are fulfilled have a fulfillment value and are in the fulfilled
  state.  Promises that are rejected have a rejection reason and are in the
  rejected state.  A fulfillment value is never a thenable.

  Promises can also be said to *resolve* a value.  If this value is also a
  promise, then the original promise's settled state will match the value's
  settled state.  So a promise that *resolves* a promise that rejects will
  itself reject, and a promise that *resolves* a promise that fulfills will
  itself fulfill.


  Basic Usage:
  ------------

  ```js
  let promise = new Promise(function(resolve, reject) {
    // on success
    resolve(value);

    // on failure
    reject(reason);
  });

  promise.then(function(value) {
    // on fulfillment
  }, function(reason) {
    // on rejection
  });
  ```

  Advanced Usage:
  ---------------

  Promises shine when abstracting away asynchronous interactions such as
  `XMLHttpRequest`s.

  ```js
  function getJSON(url) {
    return new Promise(function(resolve, reject){
      let xhr = new XMLHttpRequest();

      xhr.open('GET', url);
      xhr.onreadystatechange = handler;
      xhr.responseType = 'json';
      xhr.setRequestHeader('Accept', 'application/json');
      xhr.send();

      function handler() {
        if (this.readyState === this.DONE) {
          if (this.status === 200) {
            resolve(this.response);
          } else {
            reject(new Error('getJSON: `' + url + '` failed with status: [' + this.status + ']'));
          }
        }
      };
    });
  }

  getJSON('/posts.json').then(function(json) {
    // on fulfillment
  }, function(reason) {
    // on rejection
  });
  ```

  Unlike callbacks, promises are great composable primitives.

  ```js
  Promise.all([
    getJSON('/posts'),
    getJSON('/comments')
  ]).then(function(values){
    values[0] // => postsJSON
    values[1] // => commentsJSON

    return values;
  });
  ```

  @class Promise
  @param {function} resolver
  Useful for tooling.
  @constructor
*/
function Promise$2(resolver) {
  this[PROMISE_ID] = nextId();
  this._result = this._state = undefined;
  this._subscribers = [];

  if (noop !== resolver) {
    typeof resolver !== 'function' && needsResolver();
    this instanceof Promise$2 ? initializePromise(this, resolver) : needsNew();
  }
}

Promise$2.all = all$1;
Promise$2.race = race$1;
Promise$2.resolve = resolve$1;
Promise$2.reject = reject$1;
Promise$2._setScheduler = setScheduler;
Promise$2._setAsap = setAsap;
Promise$2._asap = asap;

Promise$2.prototype = {
  constructor: Promise$2,

  /**
    The primary way of interacting with a promise is through its `then` method,
    which registers callbacks to receive either a promise's eventual value or the
    reason why the promise cannot be fulfilled.
  
    ```js
    findUser().then(function(user){
      // user is available
    }, function(reason){
      // user is unavailable, and you are given the reason why
    });
    ```
  
    Chaining
    --------
  
    The return value of `then` is itself a promise.  This second, 'downstream'
    promise is resolved with the return value of the first promise's fulfillment
    or rejection handler, or rejected if the handler throws an exception.
  
    ```js
    findUser().then(function (user) {
      return user.name;
    }, function (reason) {
      return 'default name';
    }).then(function (userName) {
      // If `findUser` fulfilled, `userName` will be the user's name, otherwise it
      // will be `'default name'`
    });
  
    findUser().then(function (user) {
      throw new Error('Found user, but still unhappy');
    }, function (reason) {
      throw new Error('`findUser` rejected and we're unhappy');
    }).then(function (value) {
      // never reached
    }, function (reason) {
      // if `findUser` fulfilled, `reason` will be 'Found user, but still unhappy'.
      // If `findUser` rejected, `reason` will be '`findUser` rejected and we're unhappy'.
    });
    ```
    If the downstream promise does not specify a rejection handler, rejection reasons will be propagated further downstream.
  
    ```js
    findUser().then(function (user) {
      throw new PedagogicalException('Upstream error');
    }).then(function (value) {
      // never reached
    }).then(function (value) {
      // never reached
    }, function (reason) {
      // The `PedgagocialException` is propagated all the way down to here
    });
    ```
  
    Assimilation
    ------------
  
    Sometimes the value you want to propagate to a downstream promise can only be
    retrieved asynchronously. This can be achieved by returning a promise in the
    fulfillment or rejection handler. The downstream promise will then be pending
    until the returned promise is settled. This is called *assimilation*.
  
    ```js
    findUser().then(function (user) {
      return findCommentsByAuthor(user);
    }).then(function (comments) {
      // The user's comments are now available
    });
    ```
  
    If the assimliated promise rejects, then the downstream promise will also reject.
  
    ```js
    findUser().then(function (user) {
      return findCommentsByAuthor(user);
    }).then(function (comments) {
      // If `findCommentsByAuthor` fulfills, we'll have the value here
    }, function (reason) {
      // If `findCommentsByAuthor` rejects, we'll have the reason here
    });
    ```
  
    Simple Example
    --------------
  
    Synchronous Example
  
    ```javascript
    let result;
  
    try {
      result = findResult();
      // success
    } catch(reason) {
      // failure
    }
    ```
  
    Errback Example
  
    ```js
    findResult(function(result, err){
      if (err) {
        // failure
      } else {
        // success
      }
    });
    ```
  
    Promise Example;
  
    ```javascript
    findResult().then(function(result){
      // success
    }, function(reason){
      // failure
    });
    ```
  
    Advanced Example
    --------------
  
    Synchronous Example
  
    ```javascript
    let author, books;
  
    try {
      author = findAuthor();
      books  = findBooksByAuthor(author);
      // success
    } catch(reason) {
      // failure
    }
    ```
  
    Errback Example
  
    ```js
  
    function foundBooks(books) {
  
    }
  
    function failure(reason) {
  
    }
  
    findAuthor(function(author, err){
      if (err) {
        failure(err);
        // failure
      } else {
        try {
          findBoooksByAuthor(author, function(books, err) {
            if (err) {
              failure(err);
            } else {
              try {
                foundBooks(books);
              } catch(reason) {
                failure(reason);
              }
            }
          });
        } catch(error) {
          failure(err);
        }
        // success
      }
    });
    ```
  
    Promise Example;
  
    ```javascript
    findAuthor().
      then(findBooksByAuthor).
      then(function(books){
        // found books
    }).catch(function(reason){
      // something went wrong
    });
    ```
  
    @method then
    @param {Function} onFulfilled
    @param {Function} onRejected
    Useful for tooling.
    @return {Promise}
  */
  then: then,

  /**
    `catch` is simply sugar for `then(undefined, onRejection)` which makes it the same
    as the catch block of a try/catch statement.
  
    ```js
    function findAuthor(){
      throw new Error('couldn't find that author');
    }
  
    // synchronous
    try {
      findAuthor();
    } catch(reason) {
      // something went wrong
    }
  
    // async with promises
    findAuthor().catch(function(reason){
      // something went wrong
    });
    ```
  
    @method catch
    @param {Function} onRejection
    Useful for tooling.
    @return {Promise}
  */
  'catch': function _catch(onRejection) {
    return this.then(null, onRejection);
  }
};

/*global self*/
function polyfill$1() {
    var local = undefined;

    if (typeof global !== 'undefined') {
        local = global;
    } else if (typeof self !== 'undefined') {
        local = self;
    } else {
        try {
            local = Function('return this')();
        } catch (e) {
            throw new Error('polyfill failed because global object is unavailable in this environment');
        }
    }

    var P = local.Promise;

    if (P) {
        var promiseToString = null;
        try {
            promiseToString = Object.prototype.toString.call(P.resolve());
        } catch (e) {
            // silently ignored
        }

        if (promiseToString === '[object Promise]' && !P.cast) {
            return;
        }
    }

    local.Promise = Promise$2;
}

// Strange compat..
Promise$2.polyfill = polyfill$1;
Promise$2.Promise = Promise$2;

return Promise$2;

})));



}).call(this,require('_process'),typeof global !== "undefined" ? global : typeof self !== "undefined" ? self : typeof window !== "undefined" ? window : {})
},{"_process":9}],8:[function(require,module,exports){
// the whatwg-fetch polyfill installs the fetch() function
// on the global object (window or self)
//
// Return that as the export for use in Webpack, Browserify etc.
require('whatwg-fetch');
module.exports = self.fetch.bind(self);

},{"whatwg-fetch":10}],9:[function(require,module,exports){
// shim for using process in browser
var process = module.exports = {};

// cached from whatever global is present so that test runners that stub it
// don't break things.  But we need to wrap it in a try catch in case it is
// wrapped in strict mode code which doesn't define any globals.  It's inside a
// function because try/catches deoptimize in certain engines.

var cachedSetTimeout;
var cachedClearTimeout;

function defaultSetTimout() {
    throw new Error('setTimeout has not been defined');
}
function defaultClearTimeout () {
    throw new Error('clearTimeout has not been defined');
}
(function () {
    try {
        if (typeof setTimeout === 'function') {
            cachedSetTimeout = setTimeout;
        } else {
            cachedSetTimeout = defaultSetTimout;
        }
    } catch (e) {
        cachedSetTimeout = defaultSetTimout;
    }
    try {
        if (typeof clearTimeout === 'function') {
            cachedClearTimeout = clearTimeout;
        } else {
            cachedClearTimeout = defaultClearTimeout;
        }
    } catch (e) {
        cachedClearTimeout = defaultClearTimeout;
    }
} ())
function runTimeout(fun) {
    if (cachedSetTimeout === setTimeout) {
        //normal enviroments in sane situations
        return setTimeout(fun, 0);
    }
    // if setTimeout wasn't available but was latter defined
    if ((cachedSetTimeout === defaultSetTimout || !cachedSetTimeout) && setTimeout) {
        cachedSetTimeout = setTimeout;
        return setTimeout(fun, 0);
    }
    try {
        // when when somebody has screwed with setTimeout but no I.E. maddness
        return cachedSetTimeout(fun, 0);
    } catch(e){
        try {
            // When we are in I.E. but the script has been evaled so I.E. doesn't trust the global object when called normally
            return cachedSetTimeout.call(null, fun, 0);
        } catch(e){
            // same as above but when it's a version of I.E. that must have the global object for 'this', hopfully our context correct otherwise it will throw a global error
            return cachedSetTimeout.call(this, fun, 0);
        }
    }


}
function runClearTimeout(marker) {
    if (cachedClearTimeout === clearTimeout) {
        //normal enviroments in sane situations
        return clearTimeout(marker);
    }
    // if clearTimeout wasn't available but was latter defined
    if ((cachedClearTimeout === defaultClearTimeout || !cachedClearTimeout) && clearTimeout) {
        cachedClearTimeout = clearTimeout;
        return clearTimeout(marker);
    }
    try {
        // when when somebody has screwed with setTimeout but no I.E. maddness
        return cachedClearTimeout(marker);
    } catch (e){
        try {
            // When we are in I.E. but the script has been evaled so I.E. doesn't  trust the global object when called normally
            return cachedClearTimeout.call(null, marker);
        } catch (e){
            // same as above but when it's a version of I.E. that must have the global object for 'this', hopfully our context correct otherwise it will throw a global error.
            // Some versions of I.E. have different rules for clearTimeout vs setTimeout
            return cachedClearTimeout.call(this, marker);
        }
    }



}
var queue = [];
var draining = false;
var currentQueue;
var queueIndex = -1;

function cleanUpNextTick() {
    if (!draining || !currentQueue) {
        return;
    }
    draining = false;
    if (currentQueue.length) {
        queue = currentQueue.concat(queue);
    } else {
        queueIndex = -1;
    }
    if (queue.length) {
        drainQueue();
    }
}

function drainQueue() {
    if (draining) {
        return;
    }
    var timeout = runTimeout(cleanUpNextTick);
    draining = true;

    var len = queue.length;
    while(len) {
        currentQueue = queue;
        queue = [];
        while (++queueIndex < len) {
            if (currentQueue) {
                currentQueue[queueIndex].run();
            }
        }
        queueIndex = -1;
        len = queue.length;
    }
    currentQueue = null;
    draining = false;
    runClearTimeout(timeout);
}

process.nextTick = function (fun) {
    var args = new Array(arguments.length - 1);
    if (arguments.length > 1) {
        for (var i = 1; i < arguments.length; i++) {
            args[i - 1] = arguments[i];
        }
    }
    queue.push(new Item(fun, args));
    if (queue.length === 1 && !draining) {
        runTimeout(drainQueue);
    }
};

// v8 likes predictible objects
function Item(fun, array) {
    this.fun = fun;
    this.array = array;
}
Item.prototype.run = function () {
    this.fun.apply(null, this.array);
};
process.title = 'browser';
process.browser = true;
process.env = {};
process.argv = [];
process.version = ''; // empty string to avoid regexp issues
process.versions = {};

function noop() {}

process.on = noop;
process.addListener = noop;
process.once = noop;
process.off = noop;
process.removeListener = noop;
process.removeAllListeners = noop;
process.emit = noop;
process.prependListener = noop;
process.prependOnceListener = noop;

process.listeners = function (name) { return [] }

process.binding = function (name) {
    throw new Error('process.binding is not supported');
};

process.cwd = function () { return '/' };
process.chdir = function (dir) {
    throw new Error('process.chdir is not supported');
};
process.umask = function() { return 0; };

<<<<<<< HEAD
},{}],10:[function(require,module,exports){
(function(self) {
  'use strict';
=======
},{}],9:[function(require,module,exports){
function Agent() {
  this._defaults = [];
}

["use", "on", "once", "set", "query", "type", "accept", "auth", "withCredentials", "sortQuery", "retry", "ok", "redirects",
 "timeout", "buffer", "serialize", "parse", "ca", "key", "pfx", "cert"].forEach(function(fn) {
  /** Default setting for all requests from this agent */
  Agent.prototype[fn] = function(/*varargs*/) {
    this._defaults.push({fn:fn, arguments:arguments});
    return this;
  }
});

Agent.prototype._setDefaults = function(req) {
    this._defaults.forEach(function(def) {
      req[def.fn].apply(req, def.arguments);
    });
};

module.exports = Agent;

},{}],10:[function(require,module,exports){
/**
 * Root reference for iframes.
 */

var root;
if (typeof window !== 'undefined') { // Browser window
  root = window;
} else if (typeof self !== 'undefined') { // Web Worker
  root = self;
} else { // Other environments
  console.warn("Using browser-only version of superagent in non-browser environment");
  root = this;
}

var Emitter = require('component-emitter');
var RequestBase = require('./request-base');
var isObject = require('./is-object');
var ResponseBase = require('./response-base');
var Agent = require('./agent-base');
>>>>>>> 9a086ac4

  if (self.fetch) {
    return
  }

  var support = {
    searchParams: 'URLSearchParams' in self,
    iterable: 'Symbol' in self && 'iterator' in Symbol,
    blob: 'FileReader' in self && 'Blob' in self && (function() {
      try {
        new Blob()
        return true
      } catch(e) {
        return false
      }
    })(),
    formData: 'FormData' in self,
    arrayBuffer: 'ArrayBuffer' in self
  }

  if (support.arrayBuffer) {
    var viewClasses = [
      '[object Int8Array]',
      '[object Uint8Array]',
      '[object Uint8ClampedArray]',
      '[object Int16Array]',
      '[object Uint16Array]',
      '[object Int32Array]',
      '[object Uint32Array]',
      '[object Float32Array]',
      '[object Float64Array]'
    ]

    var isDataView = function(obj) {
      return obj && DataView.prototype.isPrototypeOf(obj)
    }

    var isArrayBufferView = ArrayBuffer.isView || function(obj) {
      return obj && viewClasses.indexOf(Object.prototype.toString.call(obj)) > -1
    }
  }

  function normalizeName(name) {
    if (typeof name !== 'string') {
      name = String(name)
    }
    if (/[^a-z0-9\-#$%&'*+.\^_`|~]/i.test(name)) {
      throw new TypeError('Invalid character in header field name')
    }
    return name.toLowerCase()
  }

  function normalizeValue(value) {
    if (typeof value !== 'string') {
      value = String(value)
    }
    return value
  }

  // Build a destructive iterator for the value list
  function iteratorFor(items) {
    var iterator = {
      next: function() {
        var value = items.shift()
        return {done: value === undefined, value: value}
      }
    }

    if (support.iterable) {
      iterator[Symbol.iterator] = function() {
        return iterator
      }
    }

    return iterator
  }

  function Headers(headers) {
    this.map = {}

    if (headers instanceof Headers) {
      headers.forEach(function(value, name) {
        this.append(name, value)
      }, this)
    } else if (Array.isArray(headers)) {
      headers.forEach(function(header) {
        this.append(header[0], header[1])
      }, this)
    } else if (headers) {
      Object.getOwnPropertyNames(headers).forEach(function(name) {
        this.append(name, headers[name])
      }, this)
    }
  }
<<<<<<< HEAD
=======
  throw Error("Browser-only version of superagent could not find XHR");
};
>>>>>>> 9a086ac4

  Headers.prototype.append = function(name, value) {
    name = normalizeName(name)
    value = normalizeValue(value)
    var oldValue = this.map[name]
    this.map[name] = oldValue ? oldValue+','+value : value
  }

  Headers.prototype['delete'] = function(name) {
    delete this.map[normalizeName(name)]
  }

  Headers.prototype.get = function(name) {
    name = normalizeName(name)
    return this.has(name) ? this.map[name] : null
  }

  Headers.prototype.has = function(name) {
    return this.map.hasOwnProperty(normalizeName(name))
  }

  Headers.prototype.set = function(name, value) {
    this.map[normalizeName(name)] = normalizeValue(value)
  }

  Headers.prototype.forEach = function(callback, thisArg) {
    for (var name in this.map) {
      if (this.map.hasOwnProperty(name)) {
        callback.call(thisArg, this.map[name], name, this)
      }
    }
  }

  Headers.prototype.keys = function() {
    var items = []
    this.forEach(function(value, name) { items.push(name) })
    return iteratorFor(items)
  }

<<<<<<< HEAD
  Headers.prototype.values = function() {
    var items = []
    this.forEach(function(value) { items.push(value) })
    return iteratorFor(items)
  }

  Headers.prototype.entries = function() {
    var items = []
    this.forEach(function(value, name) { items.push([name, value]) })
    return iteratorFor(items)
  }
=======
request.serializeObject = serialize;

/**
  * Parse the given x-www-form-urlencoded `str`.
  *
  * @param {String} str
  * @return {Object}
  * @api private
  */
>>>>>>> 9a086ac4

  if (support.iterable) {
    Headers.prototype[Symbol.iterator] = Headers.prototype.entries
  }

  function consumed(body) {
    if (body.bodyUsed) {
      return Promise.reject(new TypeError('Already read'))
    }
    body.bodyUsed = true
  }

  function fileReaderReady(reader) {
    return new Promise(function(resolve, reject) {
      reader.onload = function() {
        resolve(reader.result)
      }
      reader.onerror = function() {
        reject(reader.error)
      }
    })
  }

  function readBlobAsArrayBuffer(blob) {
    var reader = new FileReader()
    var promise = fileReaderReady(reader)
    reader.readAsArrayBuffer(blob)
    return promise
  }

  function readBlobAsText(blob) {
    var reader = new FileReader()
    var promise = fileReaderReady(reader)
    reader.readAsText(blob)
    return promise
  }

  function readArrayBufferAsText(buf) {
    var view = new Uint8Array(buf)
    var chars = new Array(view.length)

<<<<<<< HEAD
    for (var i = 0; i < view.length; i++) {
      chars[i] = String.fromCharCode(view[i])
    }
    return chars.join('')
  }
=======
request.types = {
  html: 'text/html',
  json: 'application/json',
  xml: 'text/xml',
  urlencoded: 'application/x-www-form-urlencoded',
  'form': 'application/x-www-form-urlencoded',
  'form-data': 'application/x-www-form-urlencoded'
};
>>>>>>> 9a086ac4

  function bufferClone(buf) {
    if (buf.slice) {
      return buf.slice(0)
    } else {
      var view = new Uint8Array(buf.byteLength)
      view.set(new Uint8Array(buf))
      return view.buffer
    }
  }

<<<<<<< HEAD
  function Body() {
    this.bodyUsed = false

    this._initBody = function(body) {
      this._bodyInit = body
      if (!body) {
        this._bodyText = ''
      } else if (typeof body === 'string') {
        this._bodyText = body
      } else if (support.blob && Blob.prototype.isPrototypeOf(body)) {
        this._bodyBlob = body
      } else if (support.formData && FormData.prototype.isPrototypeOf(body)) {
        this._bodyFormData = body
      } else if (support.searchParams && URLSearchParams.prototype.isPrototypeOf(body)) {
        this._bodyText = body.toString()
      } else if (support.arrayBuffer && support.blob && isDataView(body)) {
        this._bodyArrayBuffer = bufferClone(body.buffer)
        // IE 10-11 can't handle a DataView body.
        this._bodyInit = new Blob([this._bodyArrayBuffer])
      } else if (support.arrayBuffer && (ArrayBuffer.prototype.isPrototypeOf(body) || isArrayBufferView(body))) {
        this._bodyArrayBuffer = bufferClone(body)
      } else {
        throw new Error('unsupported BodyInit type')
      }

      if (!this.headers.get('content-type')) {
        if (typeof body === 'string') {
          this.headers.set('content-type', 'text/plain;charset=UTF-8')
        } else if (this._bodyBlob && this._bodyBlob.type) {
          this.headers.set('content-type', this._bodyBlob.type)
        } else if (support.searchParams && URLSearchParams.prototype.isPrototypeOf(body)) {
          this.headers.set('content-type', 'application/x-www-form-urlencoded;charset=UTF-8')
        }
      }
    }
=======
request.serialize = {
  'application/x-www-form-urlencoded': serialize,
  'application/json': JSON.stringify,
};

/**
  * Default parsers.
  *
  *     superagent.parse['application/xml'] = function(str){
  *       return { object parsed from str };
  *     };
  *
  */

request.parse = {
  'application/x-www-form-urlencoded': parseString,
  'application/json': JSON.parse,
};
>>>>>>> 9a086ac4

    if (support.blob) {
      this.blob = function() {
        var rejected = consumed(this)
        if (rejected) {
          return rejected
        }

        if (this._bodyBlob) {
          return Promise.resolve(this._bodyBlob)
        } else if (this._bodyArrayBuffer) {
          return Promise.resolve(new Blob([this._bodyArrayBuffer]))
        } else if (this._bodyFormData) {
          throw new Error('could not read FormData body as blob')
        } else {
          return Promise.resolve(new Blob([this._bodyText]))
        }
      }

<<<<<<< HEAD
      this.arrayBuffer = function() {
        if (this._bodyArrayBuffer) {
          return consumed(this) || Promise.resolve(this._bodyArrayBuffer)
        } else {
          return this.blob().then(readBlobAsArrayBuffer)
        }
      }
    }

    this.text = function() {
      var rejected = consumed(this)
      if (rejected) {
        return rejected
      }
=======
  for (var i = 0, len = lines.length; i < len; ++i) {
    line = lines[i];
    index = line.indexOf(':');
    if (index === -1) { // could be empty line, just skip it
      continue;
    }
    field = line.slice(0, index).toLowerCase();
    val = trim(line.slice(index + 1));
    fields[field] = val;
  }
>>>>>>> 9a086ac4

      if (this._bodyBlob) {
        return readBlobAsText(this._bodyBlob)
      } else if (this._bodyArrayBuffer) {
        return Promise.resolve(readArrayBufferAsText(this._bodyArrayBuffer))
      } else if (this._bodyFormData) {
        throw new Error('could not read FormData body as text')
      } else {
        return Promise.resolve(this._bodyText)
      }
    }

    if (support.formData) {
      this.formData = function() {
        return this.text().then(decode)
      }
    }

    this.json = function() {
      return this.text().then(JSON.parse)
    }

    return this
  }

<<<<<<< HEAD
  // HTTP methods whose capitalization should be normalized
  var methods = ['DELETE', 'GET', 'HEAD', 'OPTIONS', 'POST', 'PUT']

  function normalizeMethod(method) {
    var upcased = method.toUpperCase()
    return (methods.indexOf(upcased) > -1) ? upcased : method
=======
function Response(req) {
  this.req = req;
  this.xhr = this.req.xhr;
  // responseText is accessible only if responseType is '' or 'text' and on older browsers
  this.text = ((this.req.method !='HEAD' && (this.xhr.responseType === '' || this.xhr.responseType === 'text')) || typeof this.xhr.responseType === 'undefined')
     ? this.xhr.responseText
     : null;
  this.statusText = this.req.xhr.statusText;
  var status = this.xhr.status;
  // handle IE9 bug: http://stackoverflow.com/questions/10046972/msie-returns-status-code-of-1223-for-ajax-request
  if (status === 1223) {
    status = 204;
  }
  this._setStatusProperties(status);
  this.header = this.headers = parseHeader(this.xhr.getAllResponseHeaders());
  // getAllResponseHeaders sometimes falsely returns "" for CORS requests, but
  // getResponseHeader still works. so we get content-type even if getting
  // other headers fails.
  this.header['content-type'] = this.xhr.getResponseHeader('content-type');
  this._setHeaderProperties(this.header);

  if (null === this.text && req._responseType) {
    this.body = this.xhr.response;
  } else {
    this.body = this.req.method != 'HEAD'
      ? this._parseBody(this.text ? this.text : this.xhr.response)
      : null;
>>>>>>> 9a086ac4
  }

  function Request(input, options) {
    options = options || {}
    var body = options.body

    if (input instanceof Request) {
      if (input.bodyUsed) {
        throw new TypeError('Already read')
      }
      this.url = input.url
      this.credentials = input.credentials
      if (!options.headers) {
        this.headers = new Headers(input.headers)
      }
      this.method = input.method
      this.mode = input.mode
      if (!body && input._bodyInit != null) {
        body = input._bodyInit
        input.bodyUsed = true
      }
    } else {
      this.url = String(input)
    }

<<<<<<< HEAD
    this.credentials = options.credentials || this.credentials || 'omit'
    if (options.headers || !this.headers) {
      this.headers = new Headers(options.headers)
    }
    this.method = normalizeMethod(options.method || this.method || 'GET')
    this.mode = options.mode || this.mode || null
    this.referrer = null

    if ((this.method === 'GET' || this.method === 'HEAD') && body) {
      throw new TypeError('Body not allowed for GET or HEAD requests')
    }
    this._initBody(body)
=======
Response.prototype._parseBody = function(str) {
  var parse = request.parse[this.type];
  if (this.req._parser) {
    return this.req._parser(this, str);
  }
  if (!parse && isJSON(this.type)) {
    parse = request.parse['application/json'];
>>>>>>> 9a086ac4
  }

  Request.prototype.clone = function() {
    return new Request(this, { body: this._bodyInit })
  }

  function decode(body) {
    var form = new FormData()
    body.trim().split('&').forEach(function(bytes) {
      if (bytes) {
        var split = bytes.split('=')
        var name = split.shift().replace(/\+/g, ' ')
        var value = split.join('=').replace(/\+/g, ' ')
        form.append(decodeURIComponent(name), decodeURIComponent(value))
      }
    })
    return form
  }

  function parseHeaders(rawHeaders) {
    var headers = new Headers()
    rawHeaders.split(/\r?\n/).forEach(function(line) {
      var parts = line.split(':')
      var key = parts.shift().trim()
      if (key) {
        var value = parts.join(':').trim()
        headers.append(key, value)
      }
    })
    return headers
  }

  Body.call(Request.prototype)

  function Response(bodyInit, options) {
    if (!options) {
      options = {}
    }

    this.type = 'default'
    this.status = 'status' in options ? options.status : 200
    this.ok = this.status >= 200 && this.status < 300
    this.statusText = 'statusText' in options ? options.statusText : 'OK'
    this.headers = new Headers(options.headers)
    this.url = options.url || ''
    this._initBody(bodyInit)
  }

  Body.call(Response.prototype)

  Response.prototype.clone = function() {
    return new Response(this._bodyInit, {
      status: this.status,
      statusText: this.statusText,
      headers: new Headers(this.headers),
      url: this.url
    })
  }

  Response.error = function() {
    var response = new Response(null, {status: 0, statusText: ''})
    response.type = 'error'
    return response
  }

  var redirectStatuses = [301, 302, 303, 307, 308]

  Response.redirect = function(url, status) {
    if (redirectStatuses.indexOf(status) === -1) {
      throw new RangeError('Invalid status code')
    }

    return new Response(null, {status: status, headers: {location: url}})
  }

<<<<<<< HEAD
  self.Headers = Headers
  self.Request = Request
  self.Response = Response

  self.fetch = function(input, init) {
    return new Promise(function(resolve, reject) {
      var request = new Request(input, init)
      var xhr = new XMLHttpRequest()
=======
    var new_err;
    try {
      if (!self._isResponseOK(res)) {
        new_err = new Error(res.statusText || 'Unsuccessful HTTP response');
      }
    } catch(custom_err) {
      new_err = custom_err; // ok() callback can throw
    }

    // #1000 don't catch errors from the callback to avoid double calling it
    if (new_err) {
      new_err.original = err;
      new_err.response = res;
      new_err.status = res.status;
      self.callback(new_err, res);
    } else {
      self.callback(null, res);
    }
  });
}
>>>>>>> 9a086ac4

      xhr.onload = function() {
        var options = {
          status: xhr.status,
          statusText: xhr.statusText,
          headers: parseHeaders(xhr.getAllResponseHeaders() || '')
        }
        options.url = 'responseURL' in xhr ? xhr.responseURL : options.headers.get('X-Request-URL')
        var body = 'response' in xhr ? xhr.response : xhr.responseText
        resolve(new Response(body, options))
      }

      xhr.onerror = function() {
        reject(new TypeError('Network request failed'))
      }

      xhr.ontimeout = function() {
        reject(new TypeError('Network request failed'))
      }

      xhr.open(request.method, request.url, true)

      if (request.credentials === 'include') {
        xhr.withCredentials = true
      }

      if ('responseType' in xhr && support.blob) {
        xhr.responseType = 'blob'
      }

      request.headers.forEach(function(value, name) {
        xhr.setRequestHeader(name, value)
      })

<<<<<<< HEAD
      xhr.send(typeof request._bodyInit === 'undefined' ? null : request._bodyInit)
    })
=======
Request.prototype.auth = function(user, pass, options){
  if (1 === arguments.length) pass = '';
  if (typeof pass === 'object' && pass !== null) { // pass is optional and can be replaced with options
    options = pass;
    pass = '';
  }
  if (!options) {
    options = {
      type: 'function' === typeof btoa ? 'basic' : 'auto',
    };
>>>>>>> 9a086ac4
  }
  self.fetch.polyfill = true
})(typeof self !== 'undefined' ? self : this);

<<<<<<< HEAD
},{}],11:[function(require,module,exports){
module.exports={
  "name": "@microsoft/microsoft-graph-client",
  "version": "1.0.0",
  "description": "Microsoft Graph Client Library",
  "main": "lib/src/index.js",
  "typings": "lib/src/index",
  "files": [
    "lib/"
  ],
  "types": "./lib/src/index.d.ts",
  "devDependencies": {
    "@types/mocha": "^2.2.34",
    "@types/node": "^9.4.0",
    "browserify": "^13.1.0",
    "mocha": "^3.2.0",
    "typescript": "^2.2.1"
  },
  "scripts": {
    "build": "tsc && node node-browserify.js > lib/graph-js-sdk-web.js",
    "test": "mocha lib/spec/core",
    "test:types": "tsc --p spec/types && mocha spec/types"
  },
  "dependencies": {
    "es6-promise": "^4.1.0",
    "isomorphic-fetch": "^2.2.1"
  },
  "repository": {
    "type": "git",
    "url": "https://github.com/microsoftgraph/msgraph-sdk-javascript.git"
  }
}

=======
  var encoder = function(string) {
    if ('function' === typeof btoa) {
      return btoa(string);
    }
    throw new Error('Cannot use basic auth, btoa is not a function');
  };

  return this._auth(user, pass, options, encoder);
};

/**
 * Add query-string `val`.
 *
 * Examples:
 *
 *   request.get('/shoes')
 *     .query('size=10')
 *     .query({ color: 'blue' })
 *
 * @param {Object|String} val
 * @return {Request} for chaining
 * @api public
 */

Request.prototype.query = function(val){
  if ('string' != typeof val) val = serialize(val);
  if (val) this._query.push(val);
  return this;
};

/**
 * Queue the given `file` as an attachment to the specified `field`,
 * with optional `options` (or filename).
 *
 * ``` js
 * request.post('/upload')
 *   .attach('content', new Blob(['<a id="a"><b id="b">hey!</b></a>'], { type: "text/html"}))
 *   .end(callback);
 * ```
 *
 * @param {String} field
 * @param {Blob|File} file
 * @param {String|Object} options
 * @return {Request} for chaining
 * @api public
 */

Request.prototype.attach = function(field, file, options){
  if (file) {
    if (this._data) {
      throw Error("superagent can't mix .send() and .attach()");
    }

    this._getFormData().append(field, file, options || file.name);
  }
  return this;
};

Request.prototype._getFormData = function(){
  if (!this._formData) {
    this._formData = new root.FormData();
  }
  return this._formData;
};

/**
 * Invoke the callback with `err` and `res`
 * and handle arity check.
 *
 * @param {Error} err
 * @param {Response} res
 * @api private
 */

Request.prototype.callback = function(err, res){
  if (this._shouldRetry(err, res)) {
    return this._retry();
  }

  var fn = this._callback;
  this.clearTimeout();

  if (err) {
    if (this._maxRetries) err.retries = this._retries - 1;
    this.emit('error', err);
  }

  fn(err, res);
};

/**
 * Invoke callback with x-domain error.
 *
 * @api private
 */

Request.prototype.crossDomainError = function(){
  var err = new Error('Request has been terminated\nPossible causes: the network is offline, Origin is not allowed by Access-Control-Allow-Origin, the page is being unloaded, etc.');
  err.crossDomain = true;

  err.status = this.status;
  err.method = this.method;
  err.url = this.url;

  this.callback(err);
};

// This only warns, because the request is still likely to work
Request.prototype.buffer = Request.prototype.ca = Request.prototype.agent = function(){
  console.warn("This is not supported in browser version of superagent");
  return this;
};

// This throws, because it can't send/receive data as expected
Request.prototype.pipe = Request.prototype.write = function(){
  throw Error("Streaming is not supported in browser version of superagent");
};

/**
 * Check if `obj` is a host object,
 * we don't want to serialize these :)
 *
 * @param {Object} obj
 * @return {Boolean}
 * @api private
 */
Request.prototype._isHost = function _isHost(obj) {
  // Native objects stringify to [object File], [object Blob], [object FormData], etc.
  return obj && 'object' === typeof obj && !Array.isArray(obj) && Object.prototype.toString.call(obj) !== '[object Object]';
}

/**
 * Initiate request, invoking callback `fn(res)`
 * with an instanceof `Response`.
 *
 * @param {Function} fn
 * @return {Request} for chaining
 * @api public
 */

Request.prototype.end = function(fn){
  if (this._endCalled) {
    console.warn("Warning: .end() was called twice. This is not supported in superagent");
  }
  this._endCalled = true;

  // store callback
  this._callback = fn || noop;

  // querystring
  this._finalizeQueryString();

  return this._end();
};

Request.prototype._end = function() {
  var self = this;
  var xhr = (this.xhr = request.getXHR());
  var data = this._formData || this._data;

  this._setTimeouts();

  // state change
  xhr.onreadystatechange = function(){
    var readyState = xhr.readyState;
    if (readyState >= 2 && self._responseTimeoutTimer) {
      clearTimeout(self._responseTimeoutTimer);
    }
    if (4 != readyState) {
      return;
    }

    // In IE9, reads to any property (e.g. status) off of an aborted XHR will
    // result in the error "Could not complete the operation due to error c00c023f"
    var status;
    try { status = xhr.status } catch(e) { status = 0; }

    if (!status) {
      if (self.timedout || self._aborted) return;
      return self.crossDomainError();
    }
    self.emit('end');
  };

  // progress
  var handleProgress = function(direction, e) {
    if (e.total > 0) {
      e.percent = e.loaded / e.total * 100;
    }
    e.direction = direction;
    self.emit('progress', e);
  };
  if (this.hasListeners('progress')) {
    try {
      xhr.onprogress = handleProgress.bind(null, 'download');
      if (xhr.upload) {
        xhr.upload.onprogress = handleProgress.bind(null, 'upload');
      }
    } catch(e) {
      // Accessing xhr.upload fails in IE from a web worker, so just pretend it doesn't exist.
      // Reported here:
      // https://connect.microsoft.com/IE/feedback/details/837245/xmlhttprequest-upload-throws-invalid-argument-when-used-from-web-worker-context
    }
  }

  // initiate request
  try {
    if (this.username && this.password) {
      xhr.open(this.method, this.url, true, this.username, this.password);
    } else {
      xhr.open(this.method, this.url, true);
    }
  } catch (err) {
    // see #1149
    return this.callback(err);
  }

  // CORS
  if (this._withCredentials) xhr.withCredentials = true;

  // body
  if (!this._formData && 'GET' != this.method && 'HEAD' != this.method && 'string' != typeof data && !this._isHost(data)) {
    // serialize stuff
    var contentType = this._header['content-type'];
    var serialize = this._serializer || request.serialize[contentType ? contentType.split(';')[0] : ''];
    if (!serialize && isJSON(contentType)) {
      serialize = request.serialize['application/json'];
    }
    if (serialize) data = serialize(data);
  }

  // set header fields
  for (var field in this.header) {
    if (null == this.header[field]) continue;

    if (this.header.hasOwnProperty(field))
      xhr.setRequestHeader(field, this.header[field]);
  }

  if (this._responseType) {
    xhr.responseType = this._responseType;
  }

  // send stuff
  this.emit('request', this);

  // IE11 xhr.send(undefined) sends 'undefined' string as POST payload (instead of nothing)
  // We need null here if data is undefined
  xhr.send(typeof data !== 'undefined' ? data : null);
  return this;
};

request.agent = function() {
  return new Agent();
};

["GET", "POST", "OPTIONS", "PATCH", "PUT", "DELETE"].forEach(function(method) {
  Agent.prototype[method.toLowerCase()] = function(url, fn) {
    var req = new request.Request(method, url);
    this._setDefaults(req);
    if (fn) {
      req.end(fn);
    }
    return req;
  };
});

Agent.prototype.del = Agent.prototype['delete'];

/**
 * GET `url` with optional callback `fn(res)`.
 *
 * @param {String} url
 * @param {Mixed|Function} [data] or fn
 * @param {Function} [fn]
 * @return {Request}
 * @api public
 */

request.get = function(url, data, fn) {
  var req = request('GET', url);
  if ('function' == typeof data) (fn = data), (data = null);
  if (data) req.query(data);
  if (fn) req.end(fn);
  return req;
};

/**
 * HEAD `url` with optional callback `fn(res)`.
 *
 * @param {String} url
 * @param {Mixed|Function} [data] or fn
 * @param {Function} [fn]
 * @return {Request}
 * @api public
 */

request.head = function(url, data, fn) {
  var req = request('HEAD', url);
  if ('function' == typeof data) (fn = data), (data = null);
  if (data) req.query(data);
  if (fn) req.end(fn);
  return req;
};

/**
 * OPTIONS query to `url` with optional callback `fn(res)`.
 *
 * @param {String} url
 * @param {Mixed|Function} [data] or fn
 * @param {Function} [fn]
 * @return {Request}
 * @api public
 */

request.options = function(url, data, fn) {
  var req = request('OPTIONS', url);
  if ('function' == typeof data) (fn = data), (data = null);
  if (data) req.send(data);
  if (fn) req.end(fn);
  return req;
};

/**
 * DELETE `url` with optional `data` and callback `fn(res)`.
 *
 * @param {String} url
 * @param {Mixed} [data]
 * @param {Function} [fn]
 * @return {Request}
 * @api public
 */

function del(url, data, fn) {
  var req = request('DELETE', url);
  if ('function' == typeof data) (fn = data), (data = null);
  if (data) req.send(data);
  if (fn) req.end(fn);
  return req;
}

request['del'] = del;
request['delete'] = del;

/**
 * PATCH `url` with optional `data` and callback `fn(res)`.
 *
 * @param {String} url
 * @param {Mixed} [data]
 * @param {Function} [fn]
 * @return {Request}
 * @api public
 */

request.patch = function(url, data, fn) {
  var req = request('PATCH', url);
  if ('function' == typeof data) (fn = data), (data = null);
  if (data) req.send(data);
  if (fn) req.end(fn);
  return req;
};

/**
 * POST `url` with optional `data` and callback `fn(res)`.
 *
 * @param {String} url
 * @param {Mixed} [data]
 * @param {Function} [fn]
 * @return {Request}
 * @api public
 */

request.post = function(url, data, fn) {
  var req = request('POST', url);
  if ('function' == typeof data) (fn = data), (data = null);
  if (data) req.send(data);
  if (fn) req.end(fn);
  return req;
};

/**
 * PUT `url` with optional `data` and callback `fn(res)`.
 *
 * @param {String} url
 * @param {Mixed|Function} [data] or fn
 * @param {Function} [fn]
 * @return {Request}
 * @api public
 */

request.put = function(url, data, fn) {
  var req = request('PUT', url);
  if ('function' == typeof data) (fn = data), (data = null);
  if (data) req.send(data);
  if (fn) req.end(fn);
  return req;
};

},{"./agent-base":9,"./is-object":11,"./request-base":12,"./response-base":13,"component-emitter":6}],11:[function(require,module,exports){
'use strict';

/**
 * Check if `obj` is an object.
 *
 * @param {Object} obj
 * @return {Boolean}
 * @api private
 */

function isObject(obj) {
  return null !== obj && 'object' === typeof obj;
}

module.exports = isObject;

},{}],12:[function(require,module,exports){
'use strict';

/**
 * Module of mixed-in functions shared between node and client code
 */
var isObject = require('./is-object');

/**
 * Expose `RequestBase`.
 */

module.exports = RequestBase;

/**
 * Initialize a new `RequestBase`.
 *
 * @api public
 */

function RequestBase(obj) {
  if (obj) return mixin(obj);
}

/**
 * Mixin the prototype properties.
 *
 * @param {Object} obj
 * @return {Object}
 * @api private
 */

function mixin(obj) {
  for (var key in RequestBase.prototype) {
    obj[key] = RequestBase.prototype[key];
  }
  return obj;
}

/**
 * Clear previous timeout.
 *
 * @return {Request} for chaining
 * @api public
 */

RequestBase.prototype.clearTimeout = function _clearTimeout(){
  clearTimeout(this._timer);
  clearTimeout(this._responseTimeoutTimer);
  delete this._timer;
  delete this._responseTimeoutTimer;
  return this;
};

/**
 * Override default response body parser
 *
 * This function will be called to convert incoming data into request.body
 *
 * @param {Function}
 * @api public
 */

RequestBase.prototype.parse = function parse(fn){
  this._parser = fn;
  return this;
};

/**
 * Set format of binary response body.
 * In browser valid formats are 'blob' and 'arraybuffer',
 * which return Blob and ArrayBuffer, respectively.
 *
 * In Node all values result in Buffer.
 *
 * Examples:
 *
 *      req.get('/')
 *        .responseType('blob')
 *        .end(callback);
 *
 * @param {String} val
 * @return {Request} for chaining
 * @api public
 */

RequestBase.prototype.responseType = function(val){
  this._responseType = val;
  return this;
};

/**
 * Override default request body serializer
 *
 * This function will be called to convert data set via .send or .attach into payload to send
 *
 * @param {Function}
 * @api public
 */

RequestBase.prototype.serialize = function serialize(fn){
  this._serializer = fn;
  return this;
};

/**
 * Set timeouts.
 *
 * - response timeout is time between sending request and receiving the first byte of the response. Includes DNS and connection time.
 * - deadline is the time from start of the request to receiving response body in full. If the deadline is too short large files may not load at all on slow connections.
 *
 * Value of 0 or false means no timeout.
 *
 * @param {Number|Object} ms or {response, deadline}
 * @return {Request} for chaining
 * @api public
 */

RequestBase.prototype.timeout = function timeout(options){
  if (!options || 'object' !== typeof options) {
    this._timeout = options;
    this._responseTimeout = 0;
    return this;
  }

  for(var option in options) {
    switch(option) {
      case 'deadline':
        this._timeout = options.deadline;
        break;
      case 'response':
        this._responseTimeout = options.response;
        break;
      default:
        console.warn("Unknown timeout option", option);
    }
  }
  return this;
};

/**
 * Set number of retry attempts on error.
 *
 * Failed requests will be retried 'count' times if timeout or err.code >= 500.
 *
 * @param {Number} count
 * @param {Function} [fn]
 * @return {Request} for chaining
 * @api public
 */

RequestBase.prototype.retry = function retry(count, fn){
  // Default to 1 if no count passed or true
  if (arguments.length === 0 || count === true) count = 1;
  if (count <= 0) count = 0;
  this._maxRetries = count;
  this._retries = 0;
  this._retryCallback = fn;
  return this;
};

var ERROR_CODES = [
  'ECONNRESET',
  'ETIMEDOUT',
  'EADDRINFO',
  'ESOCKETTIMEDOUT'
];

/**
 * Determine if a request should be retried.
 * (Borrowed from segmentio/superagent-retry)
 *
 * @param {Error} err
 * @param {Response} [res]
 * @returns {Boolean}
 */
RequestBase.prototype._shouldRetry = function(err, res) {
  if (!this._maxRetries || this._retries++ >= this._maxRetries) {
    return false;
  }
  if (this._retryCallback) {
    try {
      var override = this._retryCallback(err, res);
      if (override === true) return true;
      if (override === false) return false;
      // undefined falls back to defaults
    } catch(e) {
      console.error(e);
    }
  }
  if (res && res.status && res.status >= 500 && res.status != 501) return true;
  if (err) {
    if (err.code && ~ERROR_CODES.indexOf(err.code)) return true;
    // Superagent timeout
    if (err.timeout && err.code == 'ECONNABORTED') return true;
    if (err.crossDomain) return true;
  }
  return false;
};

/**
 * Retry request
 *
 * @return {Request} for chaining
 * @api private
 */

RequestBase.prototype._retry = function() {

  this.clearTimeout();

  // node
  if (this.req) {
    this.req = null;
    this.req = this.request();
  }

  this._aborted = false;
  this.timedout = false;

  return this._end();
};

/**
 * Promise support
 *
 * @param {Function} resolve
 * @param {Function} [reject]
 * @return {Request}
 */

RequestBase.prototype.then = function then(resolve, reject) {
  if (!this._fullfilledPromise) {
    var self = this;
    if (this._endCalled) {
      console.warn("Warning: superagent request was sent twice, because both .end() and .then() were called. Never call .end() if you use promises");
    }
    this._fullfilledPromise = new Promise(function(innerResolve, innerReject) {
      self.end(function(err, res) {
        if (err) innerReject(err);
        else innerResolve(res);
      });
    });
  }
  return this._fullfilledPromise.then(resolve, reject);
};

RequestBase.prototype.catch = function(cb) {
  return this.then(undefined, cb);
};

/**
 * Allow for extension
 */

RequestBase.prototype.use = function use(fn) {
  fn(this);
  return this;
};

RequestBase.prototype.ok = function(cb) {
  if ('function' !== typeof cb) throw Error("Callback required");
  this._okCallback = cb;
  return this;
};

RequestBase.prototype._isResponseOK = function(res) {
  if (!res) {
    return false;
  }

  if (this._okCallback) {
    return this._okCallback(res);
  }

  return res.status >= 200 && res.status < 300;
};

/**
 * Get request header `field`.
 * Case-insensitive.
 *
 * @param {String} field
 * @return {String}
 * @api public
 */

RequestBase.prototype.get = function(field){
  return this._header[field.toLowerCase()];
};

/**
 * Get case-insensitive header `field` value.
 * This is a deprecated internal API. Use `.get(field)` instead.
 *
 * (getHeader is no longer used internally by the superagent code base)
 *
 * @param {String} field
 * @return {String}
 * @api private
 * @deprecated
 */

RequestBase.prototype.getHeader = RequestBase.prototype.get;

/**
 * Set header `field` to `val`, or multiple fields with one object.
 * Case-insensitive.
 *
 * Examples:
 *
 *      req.get('/')
 *        .set('Accept', 'application/json')
 *        .set('X-API-Key', 'foobar')
 *        .end(callback);
 *
 *      req.get('/')
 *        .set({ Accept: 'application/json', 'X-API-Key': 'foobar' })
 *        .end(callback);
 *
 * @param {String|Object} field
 * @param {String} val
 * @return {Request} for chaining
 * @api public
 */

RequestBase.prototype.set = function(field, val){
  if (isObject(field)) {
    for (var key in field) {
      this.set(key, field[key]);
    }
    return this;
  }
  this._header[field.toLowerCase()] = val;
  this.header[field] = val;
  return this;
};

/**
 * Remove header `field`.
 * Case-insensitive.
 *
 * Example:
 *
 *      req.get('/')
 *        .unset('User-Agent')
 *        .end(callback);
 *
 * @param {String} field
 */
RequestBase.prototype.unset = function(field){
  delete this._header[field.toLowerCase()];
  delete this.header[field];
  return this;
};

/**
 * Write the field `name` and `val`, or multiple fields with one object
 * for "multipart/form-data" request bodies.
 *
 * ``` js
 * request.post('/upload')
 *   .field('foo', 'bar')
 *   .end(callback);
 *
 * request.post('/upload')
 *   .field({ foo: 'bar', baz: 'qux' })
 *   .end(callback);
 * ```
 *
 * @param {String|Object} name
 * @param {String|Blob|File|Buffer|fs.ReadStream} val
 * @return {Request} for chaining
 * @api public
 */
RequestBase.prototype.field = function(name, val) {
  // name should be either a string or an object.
  if (null === name || undefined === name) {
    throw new Error('.field(name, val) name can not be empty');
  }

  if (this._data) {
    console.error(".field() can't be used if .send() is used. Please use only .send() or only .field() & .attach()");
  }

  if (isObject(name)) {
    for (var key in name) {
      this.field(key, name[key]);
    }
    return this;
  }

  if (Array.isArray(val)) {
    for (var i in val) {
      this.field(name, val[i]);
    }
    return this;
  }

  // val should be defined now
  if (null === val || undefined === val) {
    throw new Error('.field(name, val) val can not be empty');
  }
  if ('boolean' === typeof val) {
    val = '' + val;
  }
  this._getFormData().append(name, val);
  return this;
};

/**
 * Abort the request, and clear potential timeout.
 *
 * @return {Request}
 * @api public
 */
RequestBase.prototype.abort = function(){
  if (this._aborted) {
    return this;
  }
  this._aborted = true;
  this.xhr && this.xhr.abort(); // browser
  this.req && this.req.abort(); // node
  this.clearTimeout();
  this.emit('abort');
  return this;
};

RequestBase.prototype._auth = function(user, pass, options, base64Encoder) {
  switch (options.type) {
    case 'basic':
      this.set('Authorization', 'Basic ' + base64Encoder(user + ':' + pass));
      break;

    case 'auto':
      this.username = user;
      this.password = pass;
      break;

    case 'bearer': // usage would be .auth(accessToken, { type: 'bearer' })
      this.set('Authorization', 'Bearer ' + user);
      break;
  }
  return this;
};

/**
 * Enable transmission of cookies with x-domain requests.
 *
 * Note that for this to work the origin must not be
 * using "Access-Control-Allow-Origin" with a wildcard,
 * and also must set "Access-Control-Allow-Credentials"
 * to "true".
 *
 * @api public
 */

RequestBase.prototype.withCredentials = function(on) {
  // This is browser-only functionality. Node side is no-op.
  if (on == undefined) on = true;
  this._withCredentials = on;
  return this;
};

/**
 * Set the max redirects to `n`. Does noting in browser XHR implementation.
 *
 * @param {Number} n
 * @return {Request} for chaining
 * @api public
 */

RequestBase.prototype.redirects = function(n){
  this._maxRedirects = n;
  return this;
};

/**
 * Maximum size of buffered response body, in bytes. Counts uncompressed size.
 * Default 200MB.
 *
 * @param {Number} n
 * @return {Request} for chaining
 */
RequestBase.prototype.maxResponseSize = function(n){
  if ('number' !== typeof n) {
    throw TypeError("Invalid argument");
  }
  this._maxResponseSize = n;
  return this;
};

/**
 * Convert to a plain javascript object (not JSON string) of scalar properties.
 * Note as this method is designed to return a useful non-this value,
 * it cannot be chained.
 *
 * @return {Object} describing method, url, and data of this request
 * @api public
 */

RequestBase.prototype.toJSON = function() {
  return {
    method: this.method,
    url: this.url,
    data: this._data,
    headers: this._header,
  };
};

/**
 * Send `data` as the request body, defaulting the `.type()` to "json" when
 * an object is given.
 *
 * Examples:
 *
 *       // manual json
 *       request.post('/user')
 *         .type('json')
 *         .send('{"name":"tj"}')
 *         .end(callback)
 *
 *       // auto json
 *       request.post('/user')
 *         .send({ name: 'tj' })
 *         .end(callback)
 *
 *       // manual x-www-form-urlencoded
 *       request.post('/user')
 *         .type('form')
 *         .send('name=tj')
 *         .end(callback)
 *
 *       // auto x-www-form-urlencoded
 *       request.post('/user')
 *         .type('form')
 *         .send({ name: 'tj' })
 *         .end(callback)
 *
 *       // defaults to x-www-form-urlencoded
 *      request.post('/user')
 *        .send('name=tobi')
 *        .send('species=ferret')
 *        .end(callback)
 *
 * @param {String|Object} data
 * @return {Request} for chaining
 * @api public
 */

RequestBase.prototype.send = function(data){
  var isObj = isObject(data);
  var type = this._header['content-type'];

  if (this._formData) {
    console.error(".send() can't be used if .attach() or .field() is used. Please use only .send() or only .field() & .attach()");
  }

  if (isObj && !this._data) {
    if (Array.isArray(data)) {
      this._data = [];
    } else if (!this._isHost(data)) {
      this._data = {};
    }
  } else if (data && this._data && this._isHost(this._data)) {
    throw Error("Can't merge these send calls");
  }

  // merge
  if (isObj && isObject(this._data)) {
    for (var key in data) {
      this._data[key] = data[key];
    }
  } else if ('string' == typeof data) {
    // default to x-www-form-urlencoded
    if (!type) this.type('form');
    type = this._header['content-type'];
    if ('application/x-www-form-urlencoded' == type) {
      this._data = this._data
        ? this._data + '&' + data
        : data;
    } else {
      this._data = (this._data || '') + data;
    }
  } else {
    this._data = data;
  }

  if (!isObj || this._isHost(data)) {
    return this;
  }

  // default to json
  if (!type) this.type('json');
  return this;
};

/**
 * Sort `querystring` by the sort function
 *
 *
 * Examples:
 *
 *       // default order
 *       request.get('/user')
 *         .query('name=Nick')
 *         .query('search=Manny')
 *         .sortQuery()
 *         .end(callback)
 *
 *       // customized sort function
 *       request.get('/user')
 *         .query('name=Nick')
 *         .query('search=Manny')
 *         .sortQuery(function(a, b){
 *           return a.length - b.length;
 *         })
 *         .end(callback)
 *
 *
 * @param {Function} sort
 * @return {Request} for chaining
 * @api public
 */

RequestBase.prototype.sortQuery = function(sort) {
  // _sort default to true but otherwise can be a function or boolean
  this._sort = typeof sort === 'undefined' ? true : sort;
  return this;
};

/**
 * Compose querystring to append to req.url
 *
 * @api private
 */
RequestBase.prototype._finalizeQueryString = function(){
  var query = this._query.join('&');
  if (query) {
    this.url += (this.url.indexOf('?') >= 0 ? '&' : '?') + query;
  }
  this._query.length = 0; // Makes the call idempotent

  if (this._sort) {
    var index = this.url.indexOf('?');
    if (index >= 0) {
      var queryArr = this.url.substring(index + 1).split('&');
      if ('function' === typeof this._sort) {
        queryArr.sort(this._sort);
      } else {
        queryArr.sort();
      }
      this.url = this.url.substring(0, index) + '?' + queryArr.join('&');
    }
  }
};

// For backwards compat only
RequestBase.prototype._appendQueryString = function() {console.trace("Unsupported");}

/**
 * Invoke callback with timeout error.
 *
 * @api private
 */

RequestBase.prototype._timeoutError = function(reason, timeout, errno){
  if (this._aborted) {
    return;
  }
  var err = new Error(reason + timeout + 'ms exceeded');
  err.timeout = timeout;
  err.code = 'ECONNABORTED';
  err.errno = errno;
  this.timedout = true;
  this.abort();
  this.callback(err);
};

RequestBase.prototype._setTimeouts = function() {
  var self = this;

  // deadline
  if (this._timeout && !this._timer) {
    this._timer = setTimeout(function(){
      self._timeoutError('Timeout of ', self._timeout, 'ETIME');
    }, this._timeout);
  }
  // response timeout
  if (this._responseTimeout && !this._responseTimeoutTimer) {
    this._responseTimeoutTimer = setTimeout(function(){
      self._timeoutError('Response timeout of ', self._responseTimeout, 'ETIMEDOUT');
    }, this._responseTimeout);
  }
};

},{"./is-object":11}],13:[function(require,module,exports){
'use strict';

/**
 * Module dependencies.
 */

var utils = require('./utils');

/**
 * Expose `ResponseBase`.
 */

module.exports = ResponseBase;

/**
 * Initialize a new `ResponseBase`.
 *
 * @api public
 */

function ResponseBase(obj) {
  if (obj) return mixin(obj);
}

/**
 * Mixin the prototype properties.
 *
 * @param {Object} obj
 * @return {Object}
 * @api private
 */

function mixin(obj) {
  for (var key in ResponseBase.prototype) {
    obj[key] = ResponseBase.prototype[key];
  }
  return obj;
}

/**
 * Get case-insensitive `field` value.
 *
 * @param {String} field
 * @return {String}
 * @api public
 */

ResponseBase.prototype.get = function(field) {
  return this.header[field.toLowerCase()];
};

/**
 * Set header related properties:
 *
 *   - `.type` the content type without params
 *
 * A response of "Content-Type: text/plain; charset=utf-8"
 * will provide you with a `.type` of "text/plain".
 *
 * @param {Object} header
 * @api private
 */

ResponseBase.prototype._setHeaderProperties = function(header){
    // TODO: moar!
    // TODO: make this a util

    // content-type
    var ct = header['content-type'] || '';
    this.type = utils.type(ct);

    // params
    var params = utils.params(ct);
    for (var key in params) this[key] = params[key];

    this.links = {};

    // links
    try {
        if (header.link) {
            this.links = utils.parseLinks(header.link);
        }
    } catch (err) {
        // ignore
    }
};

/**
 * Set flags such as `.ok` based on `status`.
 *
 * For example a 2xx response will give you a `.ok` of __true__
 * whereas 5xx will be __false__ and `.error` will be __true__. The
 * `.clientError` and `.serverError` are also available to be more
 * specific, and `.statusType` is the class of error ranging from 1..5
 * sometimes useful for mapping respond colors etc.
 *
 * "sugar" properties are also defined for common cases. Currently providing:
 *
 *   - .noContent
 *   - .badRequest
 *   - .unauthorized
 *   - .notAcceptable
 *   - .notFound
 *
 * @param {Number} status
 * @api private
 */

ResponseBase.prototype._setStatusProperties = function(status){
    var type = status / 100 | 0;

    // status / class
    this.status = this.statusCode = status;
    this.statusType = type;

    // basics
    this.info = 1 == type;
    this.ok = 2 == type;
    this.redirect = 3 == type;
    this.clientError = 4 == type;
    this.serverError = 5 == type;
    this.error = (4 == type || 5 == type)
        ? this.toError()
        : false;

    // sugar
    this.accepted = 202 == status;
    this.noContent = 204 == status;
    this.badRequest = 400 == status;
    this.unauthorized = 401 == status;
    this.notAcceptable = 406 == status;
    this.forbidden = 403 == status;
    this.notFound = 404 == status;
};

},{"./utils":14}],14:[function(require,module,exports){
'use strict';

/**
 * Return the mime type for the given `str`.
 *
 * @param {String} str
 * @return {String}
 * @api private
 */

exports.type = function(str){
  return str.split(/ *; */).shift();
};

/**
 * Return header field parameters.
 *
 * @param {String} str
 * @return {Object}
 * @api private
 */

exports.params = function(str){
  return str.split(/ *; */).reduce(function(obj, str){
    var parts = str.split(/ *= */);
    var key = parts.shift();
    var val = parts.shift();

    if (key && val) obj[key] = val;
    return obj;
  }, {});
};

/**
 * Parse Link header fields.
 *
 * @param {String} str
 * @return {Object}
 * @api private
 */

exports.parseLinks = function(str){
  return str.split(/ *, */).reduce(function(obj, str){
    var parts = str.split(/ *; */);
    var url = parts[0].slice(1, -1);
    var rel = parts[1].split(/ *= */)[1].slice(1, -1);
    obj[rel] = url;
    return obj;
  }, {});
};

/**
 * Strip content related fields from `header`.
 *
 * @param {Object} header
 * @return {Object} header
 * @api private
 */

exports.cleanHeader = function(header, changesOrigin){
  delete header['content-type'];
  delete header['content-length'];
  delete header['transfer-encoding'];
  delete header['host'];
  // secuirty
  if (changesOrigin) {
    delete header['authorization'];
    delete header['cookie'];
  }
  return header;
};

>>>>>>> 9a086ac4
},{}]},{},[1]);<|MERGE_RESOLUTION|>--- conflicted
+++ resolved
@@ -9,11 +9,9 @@
 require("isomorphic-fetch");
 var common_1 = require("./common");
 var ResponseHandler_1 = require("./ResponseHandler");
-<<<<<<< HEAD
 var RequestMethod_1 = require("./RequestMethod");
 var packageInfo = require('../../package.json');
-=======
->>>>>>> 9a086ac4
+
 var GraphRequest = (function () {
     function GraphRequest(config, path) {
         this.config = config;
@@ -254,22 +252,11 @@
             }
         });
     };
-<<<<<<< HEAD
     GraphRequest.prototype.configureRequest = function (request, accessToken) {
         var _this = this;
         request.headers.append('Authorization', 'Bearer ' + accessToken);
-        request.headers.append('SdkVersion', "graph-js-" + packageInfo.version);
+        request.headers.append('SdkVersion', "graph-js-" + common_1.PACKAGE_VERSION);
         Object.keys(this._headers).forEach(function (key) { return request.headers.set(key, _this._headers[key]); });
-=======
-    GraphRequest.prototype.configureRequest = function (requestBuilder, accessToken) {
-        var request = requestBuilder
-            .set('Authorization', 'Bearer ' + accessToken)
-            .set(this._headers)
-            .set('SdkVersion', "graph-js-" + common_1.PACKAGE_VERSION);
-        if (this._responseType !== undefined) {
-            request.responseType(this._responseType);
-        }
->>>>>>> 9a086ac4
         return request;
     };
     GraphRequest.prototype.query = function (queryDictionaryOrString) {
@@ -334,7 +321,6 @@
 }());
 exports.GraphRequest = GraphRequest;
 
-<<<<<<< HEAD
 },{"../../package.json":11,"./RequestMethod":3,"./ResponseHandler":4,"./common":5,"es6-promise":7,"isomorphic-fetch":8}],3:[function(require,module,exports){
 "use strict";
 Object.defineProperty(exports, "__esModule", { value: true });
@@ -348,9 +334,7 @@
 })(RequestMethod = exports.RequestMethod || (exports.RequestMethod = {}));
 
 },{}],4:[function(require,module,exports){
-=======
-},{"./ResponseHandler":3,"./common":4,"es6-promise":7,"superagent":10}],3:[function(require,module,exports){
->>>>>>> 9a086ac4
+
 "use strict";
 Object.defineProperty(exports, "__esModule", { value: true });
 var ResponseHandler = (function () {
@@ -448,177 +432,7 @@
 __export(require("./GraphRequest"));
 __export(require("./common"));
 __export(require("./ResponseHandler"));
-
-<<<<<<< HEAD
 },{"./GraphRequest":2,"./common":5}],7:[function(require,module,exports){
-=======
-},{"./GraphRequest":2,"./ResponseHandler":3,"./common":4}],6:[function(require,module,exports){
-
-/**
- * Expose `Emitter`.
- */
-
-if (typeof module !== 'undefined') {
-  module.exports = Emitter;
-}
-
-/**
- * Initialize a new `Emitter`.
- *
- * @api public
- */
-
-function Emitter(obj) {
-  if (obj) return mixin(obj);
-};
-
-/**
- * Mixin the emitter properties.
- *
- * @param {Object} obj
- * @return {Object}
- * @api private
- */
-
-function mixin(obj) {
-  for (var key in Emitter.prototype) {
-    obj[key] = Emitter.prototype[key];
-  }
-  return obj;
-}
-
-/**
- * Listen on the given `event` with `fn`.
- *
- * @param {String} event
- * @param {Function} fn
- * @return {Emitter}
- * @api public
- */
-
-Emitter.prototype.on =
-Emitter.prototype.addEventListener = function(event, fn){
-  this._callbacks = this._callbacks || {};
-  (this._callbacks['$' + event] = this._callbacks['$' + event] || [])
-    .push(fn);
-  return this;
-};
-
-/**
- * Adds an `event` listener that will be invoked a single
- * time then automatically removed.
- *
- * @param {String} event
- * @param {Function} fn
- * @return {Emitter}
- * @api public
- */
-
-Emitter.prototype.once = function(event, fn){
-  function on() {
-    this.off(event, on);
-    fn.apply(this, arguments);
-  }
-
-  on.fn = fn;
-  this.on(event, on);
-  return this;
-};
-
-/**
- * Remove the given callback for `event` or all
- * registered callbacks.
- *
- * @param {String} event
- * @param {Function} fn
- * @return {Emitter}
- * @api public
- */
-
-Emitter.prototype.off =
-Emitter.prototype.removeListener =
-Emitter.prototype.removeAllListeners =
-Emitter.prototype.removeEventListener = function(event, fn){
-  this._callbacks = this._callbacks || {};
-
-  // all
-  if (0 == arguments.length) {
-    this._callbacks = {};
-    return this;
-  }
-
-  // specific event
-  var callbacks = this._callbacks['$' + event];
-  if (!callbacks) return this;
-
-  // remove all handlers
-  if (1 == arguments.length) {
-    delete this._callbacks['$' + event];
-    return this;
-  }
-
-  // remove specific handler
-  var cb;
-  for (var i = 0; i < callbacks.length; i++) {
-    cb = callbacks[i];
-    if (cb === fn || cb.fn === fn) {
-      callbacks.splice(i, 1);
-      break;
-    }
-  }
-  return this;
-};
-
-/**
- * Emit `event` with the given args.
- *
- * @param {String} event
- * @param {Mixed} ...
- * @return {Emitter}
- */
-
-Emitter.prototype.emit = function(event){
-  this._callbacks = this._callbacks || {};
-  var args = [].slice.call(arguments, 1)
-    , callbacks = this._callbacks['$' + event];
-
-  if (callbacks) {
-    callbacks = callbacks.slice(0);
-    for (var i = 0, len = callbacks.length; i < len; ++i) {
-      callbacks[i].apply(this, args);
-    }
-  }
-
-  return this;
-};
-
-/**
- * Return array of callbacks for `event`.
- *
- * @param {String} event
- * @return {Array}
- * @api public
- */
-
-Emitter.prototype.listeners = function(event){
-  this._callbacks = this._callbacks || {};
-  return this._callbacks['$' + event] || [];
-};
-
-/**
- * Check if this emitter has `event` handlers.
- *
- * @param {String} event
- * @return {Boolean}
- * @api public
- */
-
-Emitter.prototype.hasListeners = function(event){
-  return !! this.listeners(event).length;
-};
-
-},{}],7:[function(require,module,exports){
->>>>>>> 9a086ac4
 (function (process,global){
 /*!
  * @overview es6-promise - a tiny implementation of Promises/A+.
@@ -1973,54 +1787,10 @@
 };
 process.umask = function() { return 0; };
 
-<<<<<<< HEAD
 },{}],10:[function(require,module,exports){
 (function(self) {
   'use strict';
-=======
-},{}],9:[function(require,module,exports){
-function Agent() {
-  this._defaults = [];
-}
-
-["use", "on", "once", "set", "query", "type", "accept", "auth", "withCredentials", "sortQuery", "retry", "ok", "redirects",
- "timeout", "buffer", "serialize", "parse", "ca", "key", "pfx", "cert"].forEach(function(fn) {
-  /** Default setting for all requests from this agent */
-  Agent.prototype[fn] = function(/*varargs*/) {
-    this._defaults.push({fn:fn, arguments:arguments});
-    return this;
-  }
-});
-
-Agent.prototype._setDefaults = function(req) {
-    this._defaults.forEach(function(def) {
-      req[def.fn].apply(req, def.arguments);
-    });
-};
-
-module.exports = Agent;
-
-},{}],10:[function(require,module,exports){
-/**
- * Root reference for iframes.
- */
-
-var root;
-if (typeof window !== 'undefined') { // Browser window
-  root = window;
-} else if (typeof self !== 'undefined') { // Web Worker
-  root = self;
-} else { // Other environments
-  console.warn("Using browser-only version of superagent in non-browser environment");
-  root = this;
-}
-
-var Emitter = require('component-emitter');
-var RequestBase = require('./request-base');
-var isObject = require('./is-object');
-var ResponseBase = require('./response-base');
-var Agent = require('./agent-base');
->>>>>>> 9a086ac4
+
 
   if (self.fetch) {
     return
@@ -2115,11 +1885,6 @@
       }, this)
     }
   }
-<<<<<<< HEAD
-=======
-  throw Error("Browser-only version of superagent could not find XHR");
-};
->>>>>>> 9a086ac4
 
   Headers.prototype.append = function(name, value) {
     name = normalizeName(name)
@@ -2159,7 +1924,6 @@
     return iteratorFor(items)
   }
 
-<<<<<<< HEAD
   Headers.prototype.values = function() {
     var items = []
     this.forEach(function(value) { items.push(value) })
@@ -2171,17 +1935,7 @@
     this.forEach(function(value, name) { items.push([name, value]) })
     return iteratorFor(items)
   }
-=======
-request.serializeObject = serialize;
-
-/**
-  * Parse the given x-www-form-urlencoded `str`.
-  *
-  * @param {String} str
-  * @return {Object}
-  * @api private
-  */
->>>>>>> 9a086ac4
+
 
   if (support.iterable) {
     Headers.prototype[Symbol.iterator] = Headers.prototype.entries
@@ -2223,22 +1977,11 @@
     var view = new Uint8Array(buf)
     var chars = new Array(view.length)
 
-<<<<<<< HEAD
     for (var i = 0; i < view.length; i++) {
       chars[i] = String.fromCharCode(view[i])
     }
     return chars.join('')
   }
-=======
-request.types = {
-  html: 'text/html',
-  json: 'application/json',
-  xml: 'text/xml',
-  urlencoded: 'application/x-www-form-urlencoded',
-  'form': 'application/x-www-form-urlencoded',
-  'form-data': 'application/x-www-form-urlencoded'
-};
->>>>>>> 9a086ac4
 
   function bufferClone(buf) {
     if (buf.slice) {
@@ -2250,7 +1993,6 @@
     }
   }
 
-<<<<<<< HEAD
   function Body() {
     this.bodyUsed = false
 
@@ -2286,26 +2028,6 @@
         }
       }
     }
-=======
-request.serialize = {
-  'application/x-www-form-urlencoded': serialize,
-  'application/json': JSON.stringify,
-};
-
-/**
-  * Default parsers.
-  *
-  *     superagent.parse['application/xml'] = function(str){
-  *       return { object parsed from str };
-  *     };
-  *
-  */
-
-request.parse = {
-  'application/x-www-form-urlencoded': parseString,
-  'application/json': JSON.parse,
-};
->>>>>>> 9a086ac4
 
     if (support.blob) {
       this.blob = function() {
@@ -2325,7 +2047,6 @@
         }
       }
 
-<<<<<<< HEAD
       this.arrayBuffer = function() {
         if (this._bodyArrayBuffer) {
           return consumed(this) || Promise.resolve(this._bodyArrayBuffer)
@@ -2340,18 +2061,6 @@
       if (rejected) {
         return rejected
       }
-=======
-  for (var i = 0, len = lines.length; i < len; ++i) {
-    line = lines[i];
-    index = line.indexOf(':');
-    if (index === -1) { // could be empty line, just skip it
-      continue;
-    }
-    field = line.slice(0, index).toLowerCase();
-    val = trim(line.slice(index + 1));
-    fields[field] = val;
-  }
->>>>>>> 9a086ac4
 
       if (this._bodyBlob) {
         return readBlobAsText(this._bodyBlob)
@@ -2377,42 +2086,12 @@
     return this
   }
 
-<<<<<<< HEAD
   // HTTP methods whose capitalization should be normalized
   var methods = ['DELETE', 'GET', 'HEAD', 'OPTIONS', 'POST', 'PUT']
 
   function normalizeMethod(method) {
     var upcased = method.toUpperCase()
     return (methods.indexOf(upcased) > -1) ? upcased : method
-=======
-function Response(req) {
-  this.req = req;
-  this.xhr = this.req.xhr;
-  // responseText is accessible only if responseType is '' or 'text' and on older browsers
-  this.text = ((this.req.method !='HEAD' && (this.xhr.responseType === '' || this.xhr.responseType === 'text')) || typeof this.xhr.responseType === 'undefined')
-     ? this.xhr.responseText
-     : null;
-  this.statusText = this.req.xhr.statusText;
-  var status = this.xhr.status;
-  // handle IE9 bug: http://stackoverflow.com/questions/10046972/msie-returns-status-code-of-1223-for-ajax-request
-  if (status === 1223) {
-    status = 204;
-  }
-  this._setStatusProperties(status);
-  this.header = this.headers = parseHeader(this.xhr.getAllResponseHeaders());
-  // getAllResponseHeaders sometimes falsely returns "" for CORS requests, but
-  // getResponseHeader still works. so we get content-type even if getting
-  // other headers fails.
-  this.header['content-type'] = this.xhr.getResponseHeader('content-type');
-  this._setHeaderProperties(this.header);
-
-  if (null === this.text && req._responseType) {
-    this.body = this.xhr.response;
-  } else {
-    this.body = this.req.method != 'HEAD'
-      ? this._parseBody(this.text ? this.text : this.xhr.response)
-      : null;
->>>>>>> 9a086ac4
   }
 
   function Request(input, options) {
@@ -2438,7 +2117,6 @@
       this.url = String(input)
     }
 
-<<<<<<< HEAD
     this.credentials = options.credentials || this.credentials || 'omit'
     if (options.headers || !this.headers) {
       this.headers = new Headers(options.headers)
@@ -2451,15 +2129,6 @@
       throw new TypeError('Body not allowed for GET or HEAD requests')
     }
     this._initBody(body)
-=======
-Response.prototype._parseBody = function(str) {
-  var parse = request.parse[this.type];
-  if (this.req._parser) {
-    return this.req._parser(this, str);
-  }
-  if (!parse && isJSON(this.type)) {
-    parse = request.parse['application/json'];
->>>>>>> 9a086ac4
   }
 
   Request.prototype.clone = function() {
@@ -2535,7 +2204,6 @@
     return new Response(null, {status: status, headers: {location: url}})
   }
 
-<<<<<<< HEAD
   self.Headers = Headers
   self.Request = Request
   self.Response = Response
@@ -2544,28 +2212,6 @@
     return new Promise(function(resolve, reject) {
       var request = new Request(input, init)
       var xhr = new XMLHttpRequest()
-=======
-    var new_err;
-    try {
-      if (!self._isResponseOK(res)) {
-        new_err = new Error(res.statusText || 'Unsuccessful HTTP response');
-      }
-    } catch(custom_err) {
-      new_err = custom_err; // ok() callback can throw
-    }
-
-    // #1000 don't catch errors from the callback to avoid double calling it
-    if (new_err) {
-      new_err.original = err;
-      new_err.response = res;
-      new_err.status = res.status;
-      self.callback(new_err, res);
-    } else {
-      self.callback(null, res);
-    }
-  });
-}
->>>>>>> 9a086ac4
 
       xhr.onload = function() {
         var options = {
@@ -2600,26 +2246,12 @@
         xhr.setRequestHeader(name, value)
       })
 
-<<<<<<< HEAD
       xhr.send(typeof request._bodyInit === 'undefined' ? null : request._bodyInit)
     })
-=======
-Request.prototype.auth = function(user, pass, options){
-  if (1 === arguments.length) pass = '';
-  if (typeof pass === 'object' && pass !== null) { // pass is optional and can be replaced with options
-    options = pass;
-    pass = '';
-  }
-  if (!options) {
-    options = {
-      type: 'function' === typeof btoa ? 'basic' : 'auto',
-    };
->>>>>>> 9a086ac4
   }
   self.fetch.polyfill = true
 })(typeof self !== 'undefined' ? self : this);
 
-<<<<<<< HEAD
 },{}],11:[function(require,module,exports){
 module.exports={
   "name": "@microsoft/microsoft-graph-client",
@@ -2652,1327 +2284,4 @@
     "url": "https://github.com/microsoftgraph/msgraph-sdk-javascript.git"
   }
 }
-
-=======
-  var encoder = function(string) {
-    if ('function' === typeof btoa) {
-      return btoa(string);
-    }
-    throw new Error('Cannot use basic auth, btoa is not a function');
-  };
-
-  return this._auth(user, pass, options, encoder);
-};
-
-/**
- * Add query-string `val`.
- *
- * Examples:
- *
- *   request.get('/shoes')
- *     .query('size=10')
- *     .query({ color: 'blue' })
- *
- * @param {Object|String} val
- * @return {Request} for chaining
- * @api public
- */
-
-Request.prototype.query = function(val){
-  if ('string' != typeof val) val = serialize(val);
-  if (val) this._query.push(val);
-  return this;
-};
-
-/**
- * Queue the given `file` as an attachment to the specified `field`,
- * with optional `options` (or filename).
- *
- * ``` js
- * request.post('/upload')
- *   .attach('content', new Blob(['<a id="a"><b id="b">hey!</b></a>'], { type: "text/html"}))
- *   .end(callback);
- * ```
- *
- * @param {String} field
- * @param {Blob|File} file
- * @param {String|Object} options
- * @return {Request} for chaining
- * @api public
- */
-
-Request.prototype.attach = function(field, file, options){
-  if (file) {
-    if (this._data) {
-      throw Error("superagent can't mix .send() and .attach()");
-    }
-
-    this._getFormData().append(field, file, options || file.name);
-  }
-  return this;
-};
-
-Request.prototype._getFormData = function(){
-  if (!this._formData) {
-    this._formData = new root.FormData();
-  }
-  return this._formData;
-};
-
-/**
- * Invoke the callback with `err` and `res`
- * and handle arity check.
- *
- * @param {Error} err
- * @param {Response} res
- * @api private
- */
-
-Request.prototype.callback = function(err, res){
-  if (this._shouldRetry(err, res)) {
-    return this._retry();
-  }
-
-  var fn = this._callback;
-  this.clearTimeout();
-
-  if (err) {
-    if (this._maxRetries) err.retries = this._retries - 1;
-    this.emit('error', err);
-  }
-
-  fn(err, res);
-};
-
-/**
- * Invoke callback with x-domain error.
- *
- * @api private
- */
-
-Request.prototype.crossDomainError = function(){
-  var err = new Error('Request has been terminated\nPossible causes: the network is offline, Origin is not allowed by Access-Control-Allow-Origin, the page is being unloaded, etc.');
-  err.crossDomain = true;
-
-  err.status = this.status;
-  err.method = this.method;
-  err.url = this.url;
-
-  this.callback(err);
-};
-
-// This only warns, because the request is still likely to work
-Request.prototype.buffer = Request.prototype.ca = Request.prototype.agent = function(){
-  console.warn("This is not supported in browser version of superagent");
-  return this;
-};
-
-// This throws, because it can't send/receive data as expected
-Request.prototype.pipe = Request.prototype.write = function(){
-  throw Error("Streaming is not supported in browser version of superagent");
-};
-
-/**
- * Check if `obj` is a host object,
- * we don't want to serialize these :)
- *
- * @param {Object} obj
- * @return {Boolean}
- * @api private
- */
-Request.prototype._isHost = function _isHost(obj) {
-  // Native objects stringify to [object File], [object Blob], [object FormData], etc.
-  return obj && 'object' === typeof obj && !Array.isArray(obj) && Object.prototype.toString.call(obj) !== '[object Object]';
-}
-
-/**
- * Initiate request, invoking callback `fn(res)`
- * with an instanceof `Response`.
- *
- * @param {Function} fn
- * @return {Request} for chaining
- * @api public
- */
-
-Request.prototype.end = function(fn){
-  if (this._endCalled) {
-    console.warn("Warning: .end() was called twice. This is not supported in superagent");
-  }
-  this._endCalled = true;
-
-  // store callback
-  this._callback = fn || noop;
-
-  // querystring
-  this._finalizeQueryString();
-
-  return this._end();
-};
-
-Request.prototype._end = function() {
-  var self = this;
-  var xhr = (this.xhr = request.getXHR());
-  var data = this._formData || this._data;
-
-  this._setTimeouts();
-
-  // state change
-  xhr.onreadystatechange = function(){
-    var readyState = xhr.readyState;
-    if (readyState >= 2 && self._responseTimeoutTimer) {
-      clearTimeout(self._responseTimeoutTimer);
-    }
-    if (4 != readyState) {
-      return;
-    }
-
-    // In IE9, reads to any property (e.g. status) off of an aborted XHR will
-    // result in the error "Could not complete the operation due to error c00c023f"
-    var status;
-    try { status = xhr.status } catch(e) { status = 0; }
-
-    if (!status) {
-      if (self.timedout || self._aborted) return;
-      return self.crossDomainError();
-    }
-    self.emit('end');
-  };
-
-  // progress
-  var handleProgress = function(direction, e) {
-    if (e.total > 0) {
-      e.percent = e.loaded / e.total * 100;
-    }
-    e.direction = direction;
-    self.emit('progress', e);
-  };
-  if (this.hasListeners('progress')) {
-    try {
-      xhr.onprogress = handleProgress.bind(null, 'download');
-      if (xhr.upload) {
-        xhr.upload.onprogress = handleProgress.bind(null, 'upload');
-      }
-    } catch(e) {
-      // Accessing xhr.upload fails in IE from a web worker, so just pretend it doesn't exist.
-      // Reported here:
-      // https://connect.microsoft.com/IE/feedback/details/837245/xmlhttprequest-upload-throws-invalid-argument-when-used-from-web-worker-context
-    }
-  }
-
-  // initiate request
-  try {
-    if (this.username && this.password) {
-      xhr.open(this.method, this.url, true, this.username, this.password);
-    } else {
-      xhr.open(this.method, this.url, true);
-    }
-  } catch (err) {
-    // see #1149
-    return this.callback(err);
-  }
-
-  // CORS
-  if (this._withCredentials) xhr.withCredentials = true;
-
-  // body
-  if (!this._formData && 'GET' != this.method && 'HEAD' != this.method && 'string' != typeof data && !this._isHost(data)) {
-    // serialize stuff
-    var contentType = this._header['content-type'];
-    var serialize = this._serializer || request.serialize[contentType ? contentType.split(';')[0] : ''];
-    if (!serialize && isJSON(contentType)) {
-      serialize = request.serialize['application/json'];
-    }
-    if (serialize) data = serialize(data);
-  }
-
-  // set header fields
-  for (var field in this.header) {
-    if (null == this.header[field]) continue;
-
-    if (this.header.hasOwnProperty(field))
-      xhr.setRequestHeader(field, this.header[field]);
-  }
-
-  if (this._responseType) {
-    xhr.responseType = this._responseType;
-  }
-
-  // send stuff
-  this.emit('request', this);
-
-  // IE11 xhr.send(undefined) sends 'undefined' string as POST payload (instead of nothing)
-  // We need null here if data is undefined
-  xhr.send(typeof data !== 'undefined' ? data : null);
-  return this;
-};
-
-request.agent = function() {
-  return new Agent();
-};
-
-["GET", "POST", "OPTIONS", "PATCH", "PUT", "DELETE"].forEach(function(method) {
-  Agent.prototype[method.toLowerCase()] = function(url, fn) {
-    var req = new request.Request(method, url);
-    this._setDefaults(req);
-    if (fn) {
-      req.end(fn);
-    }
-    return req;
-  };
-});
-
-Agent.prototype.del = Agent.prototype['delete'];
-
-/**
- * GET `url` with optional callback `fn(res)`.
- *
- * @param {String} url
- * @param {Mixed|Function} [data] or fn
- * @param {Function} [fn]
- * @return {Request}
- * @api public
- */
-
-request.get = function(url, data, fn) {
-  var req = request('GET', url);
-  if ('function' == typeof data) (fn = data), (data = null);
-  if (data) req.query(data);
-  if (fn) req.end(fn);
-  return req;
-};
-
-/**
- * HEAD `url` with optional callback `fn(res)`.
- *
- * @param {String} url
- * @param {Mixed|Function} [data] or fn
- * @param {Function} [fn]
- * @return {Request}
- * @api public
- */
-
-request.head = function(url, data, fn) {
-  var req = request('HEAD', url);
-  if ('function' == typeof data) (fn = data), (data = null);
-  if (data) req.query(data);
-  if (fn) req.end(fn);
-  return req;
-};
-
-/**
- * OPTIONS query to `url` with optional callback `fn(res)`.
- *
- * @param {String} url
- * @param {Mixed|Function} [data] or fn
- * @param {Function} [fn]
- * @return {Request}
- * @api public
- */
-
-request.options = function(url, data, fn) {
-  var req = request('OPTIONS', url);
-  if ('function' == typeof data) (fn = data), (data = null);
-  if (data) req.send(data);
-  if (fn) req.end(fn);
-  return req;
-};
-
-/**
- * DELETE `url` with optional `data` and callback `fn(res)`.
- *
- * @param {String} url
- * @param {Mixed} [data]
- * @param {Function} [fn]
- * @return {Request}
- * @api public
- */
-
-function del(url, data, fn) {
-  var req = request('DELETE', url);
-  if ('function' == typeof data) (fn = data), (data = null);
-  if (data) req.send(data);
-  if (fn) req.end(fn);
-  return req;
-}
-
-request['del'] = del;
-request['delete'] = del;
-
-/**
- * PATCH `url` with optional `data` and callback `fn(res)`.
- *
- * @param {String} url
- * @param {Mixed} [data]
- * @param {Function} [fn]
- * @return {Request}
- * @api public
- */
-
-request.patch = function(url, data, fn) {
-  var req = request('PATCH', url);
-  if ('function' == typeof data) (fn = data), (data = null);
-  if (data) req.send(data);
-  if (fn) req.end(fn);
-  return req;
-};
-
-/**
- * POST `url` with optional `data` and callback `fn(res)`.
- *
- * @param {String} url
- * @param {Mixed} [data]
- * @param {Function} [fn]
- * @return {Request}
- * @api public
- */
-
-request.post = function(url, data, fn) {
-  var req = request('POST', url);
-  if ('function' == typeof data) (fn = data), (data = null);
-  if (data) req.send(data);
-  if (fn) req.end(fn);
-  return req;
-};
-
-/**
- * PUT `url` with optional `data` and callback `fn(res)`.
- *
- * @param {String} url
- * @param {Mixed|Function} [data] or fn
- * @param {Function} [fn]
- * @return {Request}
- * @api public
- */
-
-request.put = function(url, data, fn) {
-  var req = request('PUT', url);
-  if ('function' == typeof data) (fn = data), (data = null);
-  if (data) req.send(data);
-  if (fn) req.end(fn);
-  return req;
-};
-
-},{"./agent-base":9,"./is-object":11,"./request-base":12,"./response-base":13,"component-emitter":6}],11:[function(require,module,exports){
-'use strict';
-
-/**
- * Check if `obj` is an object.
- *
- * @param {Object} obj
- * @return {Boolean}
- * @api private
- */
-
-function isObject(obj) {
-  return null !== obj && 'object' === typeof obj;
-}
-
-module.exports = isObject;
-
-},{}],12:[function(require,module,exports){
-'use strict';
-
-/**
- * Module of mixed-in functions shared between node and client code
- */
-var isObject = require('./is-object');
-
-/**
- * Expose `RequestBase`.
- */
-
-module.exports = RequestBase;
-
-/**
- * Initialize a new `RequestBase`.
- *
- * @api public
- */
-
-function RequestBase(obj) {
-  if (obj) return mixin(obj);
-}
-
-/**
- * Mixin the prototype properties.
- *
- * @param {Object} obj
- * @return {Object}
- * @api private
- */
-
-function mixin(obj) {
-  for (var key in RequestBase.prototype) {
-    obj[key] = RequestBase.prototype[key];
-  }
-  return obj;
-}
-
-/**
- * Clear previous timeout.
- *
- * @return {Request} for chaining
- * @api public
- */
-
-RequestBase.prototype.clearTimeout = function _clearTimeout(){
-  clearTimeout(this._timer);
-  clearTimeout(this._responseTimeoutTimer);
-  delete this._timer;
-  delete this._responseTimeoutTimer;
-  return this;
-};
-
-/**
- * Override default response body parser
- *
- * This function will be called to convert incoming data into request.body
- *
- * @param {Function}
- * @api public
- */
-
-RequestBase.prototype.parse = function parse(fn){
-  this._parser = fn;
-  return this;
-};
-
-/**
- * Set format of binary response body.
- * In browser valid formats are 'blob' and 'arraybuffer',
- * which return Blob and ArrayBuffer, respectively.
- *
- * In Node all values result in Buffer.
- *
- * Examples:
- *
- *      req.get('/')
- *        .responseType('blob')
- *        .end(callback);
- *
- * @param {String} val
- * @return {Request} for chaining
- * @api public
- */
-
-RequestBase.prototype.responseType = function(val){
-  this._responseType = val;
-  return this;
-};
-
-/**
- * Override default request body serializer
- *
- * This function will be called to convert data set via .send or .attach into payload to send
- *
- * @param {Function}
- * @api public
- */
-
-RequestBase.prototype.serialize = function serialize(fn){
-  this._serializer = fn;
-  return this;
-};
-
-/**
- * Set timeouts.
- *
- * - response timeout is time between sending request and receiving the first byte of the response. Includes DNS and connection time.
- * - deadline is the time from start of the request to receiving response body in full. If the deadline is too short large files may not load at all on slow connections.
- *
- * Value of 0 or false means no timeout.
- *
- * @param {Number|Object} ms or {response, deadline}
- * @return {Request} for chaining
- * @api public
- */
-
-RequestBase.prototype.timeout = function timeout(options){
-  if (!options || 'object' !== typeof options) {
-    this._timeout = options;
-    this._responseTimeout = 0;
-    return this;
-  }
-
-  for(var option in options) {
-    switch(option) {
-      case 'deadline':
-        this._timeout = options.deadline;
-        break;
-      case 'response':
-        this._responseTimeout = options.response;
-        break;
-      default:
-        console.warn("Unknown timeout option", option);
-    }
-  }
-  return this;
-};
-
-/**
- * Set number of retry attempts on error.
- *
- * Failed requests will be retried 'count' times if timeout or err.code >= 500.
- *
- * @param {Number} count
- * @param {Function} [fn]
- * @return {Request} for chaining
- * @api public
- */
-
-RequestBase.prototype.retry = function retry(count, fn){
-  // Default to 1 if no count passed or true
-  if (arguments.length === 0 || count === true) count = 1;
-  if (count <= 0) count = 0;
-  this._maxRetries = count;
-  this._retries = 0;
-  this._retryCallback = fn;
-  return this;
-};
-
-var ERROR_CODES = [
-  'ECONNRESET',
-  'ETIMEDOUT',
-  'EADDRINFO',
-  'ESOCKETTIMEDOUT'
-];
-
-/**
- * Determine if a request should be retried.
- * (Borrowed from segmentio/superagent-retry)
- *
- * @param {Error} err
- * @param {Response} [res]
- * @returns {Boolean}
- */
-RequestBase.prototype._shouldRetry = function(err, res) {
-  if (!this._maxRetries || this._retries++ >= this._maxRetries) {
-    return false;
-  }
-  if (this._retryCallback) {
-    try {
-      var override = this._retryCallback(err, res);
-      if (override === true) return true;
-      if (override === false) return false;
-      // undefined falls back to defaults
-    } catch(e) {
-      console.error(e);
-    }
-  }
-  if (res && res.status && res.status >= 500 && res.status != 501) return true;
-  if (err) {
-    if (err.code && ~ERROR_CODES.indexOf(err.code)) return true;
-    // Superagent timeout
-    if (err.timeout && err.code == 'ECONNABORTED') return true;
-    if (err.crossDomain) return true;
-  }
-  return false;
-};
-
-/**
- * Retry request
- *
- * @return {Request} for chaining
- * @api private
- */
-
-RequestBase.prototype._retry = function() {
-
-  this.clearTimeout();
-
-  // node
-  if (this.req) {
-    this.req = null;
-    this.req = this.request();
-  }
-
-  this._aborted = false;
-  this.timedout = false;
-
-  return this._end();
-};
-
-/**
- * Promise support
- *
- * @param {Function} resolve
- * @param {Function} [reject]
- * @return {Request}
- */
-
-RequestBase.prototype.then = function then(resolve, reject) {
-  if (!this._fullfilledPromise) {
-    var self = this;
-    if (this._endCalled) {
-      console.warn("Warning: superagent request was sent twice, because both .end() and .then() were called. Never call .end() if you use promises");
-    }
-    this._fullfilledPromise = new Promise(function(innerResolve, innerReject) {
-      self.end(function(err, res) {
-        if (err) innerReject(err);
-        else innerResolve(res);
-      });
-    });
-  }
-  return this._fullfilledPromise.then(resolve, reject);
-};
-
-RequestBase.prototype.catch = function(cb) {
-  return this.then(undefined, cb);
-};
-
-/**
- * Allow for extension
- */
-
-RequestBase.prototype.use = function use(fn) {
-  fn(this);
-  return this;
-};
-
-RequestBase.prototype.ok = function(cb) {
-  if ('function' !== typeof cb) throw Error("Callback required");
-  this._okCallback = cb;
-  return this;
-};
-
-RequestBase.prototype._isResponseOK = function(res) {
-  if (!res) {
-    return false;
-  }
-
-  if (this._okCallback) {
-    return this._okCallback(res);
-  }
-
-  return res.status >= 200 && res.status < 300;
-};
-
-/**
- * Get request header `field`.
- * Case-insensitive.
- *
- * @param {String} field
- * @return {String}
- * @api public
- */
-
-RequestBase.prototype.get = function(field){
-  return this._header[field.toLowerCase()];
-};
-
-/**
- * Get case-insensitive header `field` value.
- * This is a deprecated internal API. Use `.get(field)` instead.
- *
- * (getHeader is no longer used internally by the superagent code base)
- *
- * @param {String} field
- * @return {String}
- * @api private
- * @deprecated
- */
-
-RequestBase.prototype.getHeader = RequestBase.prototype.get;
-
-/**
- * Set header `field` to `val`, or multiple fields with one object.
- * Case-insensitive.
- *
- * Examples:
- *
- *      req.get('/')
- *        .set('Accept', 'application/json')
- *        .set('X-API-Key', 'foobar')
- *        .end(callback);
- *
- *      req.get('/')
- *        .set({ Accept: 'application/json', 'X-API-Key': 'foobar' })
- *        .end(callback);
- *
- * @param {String|Object} field
- * @param {String} val
- * @return {Request} for chaining
- * @api public
- */
-
-RequestBase.prototype.set = function(field, val){
-  if (isObject(field)) {
-    for (var key in field) {
-      this.set(key, field[key]);
-    }
-    return this;
-  }
-  this._header[field.toLowerCase()] = val;
-  this.header[field] = val;
-  return this;
-};
-
-/**
- * Remove header `field`.
- * Case-insensitive.
- *
- * Example:
- *
- *      req.get('/')
- *        .unset('User-Agent')
- *        .end(callback);
- *
- * @param {String} field
- */
-RequestBase.prototype.unset = function(field){
-  delete this._header[field.toLowerCase()];
-  delete this.header[field];
-  return this;
-};
-
-/**
- * Write the field `name` and `val`, or multiple fields with one object
- * for "multipart/form-data" request bodies.
- *
- * ``` js
- * request.post('/upload')
- *   .field('foo', 'bar')
- *   .end(callback);
- *
- * request.post('/upload')
- *   .field({ foo: 'bar', baz: 'qux' })
- *   .end(callback);
- * ```
- *
- * @param {String|Object} name
- * @param {String|Blob|File|Buffer|fs.ReadStream} val
- * @return {Request} for chaining
- * @api public
- */
-RequestBase.prototype.field = function(name, val) {
-  // name should be either a string or an object.
-  if (null === name || undefined === name) {
-    throw new Error('.field(name, val) name can not be empty');
-  }
-
-  if (this._data) {
-    console.error(".field() can't be used if .send() is used. Please use only .send() or only .field() & .attach()");
-  }
-
-  if (isObject(name)) {
-    for (var key in name) {
-      this.field(key, name[key]);
-    }
-    return this;
-  }
-
-  if (Array.isArray(val)) {
-    for (var i in val) {
-      this.field(name, val[i]);
-    }
-    return this;
-  }
-
-  // val should be defined now
-  if (null === val || undefined === val) {
-    throw new Error('.field(name, val) val can not be empty');
-  }
-  if ('boolean' === typeof val) {
-    val = '' + val;
-  }
-  this._getFormData().append(name, val);
-  return this;
-};
-
-/**
- * Abort the request, and clear potential timeout.
- *
- * @return {Request}
- * @api public
- */
-RequestBase.prototype.abort = function(){
-  if (this._aborted) {
-    return this;
-  }
-  this._aborted = true;
-  this.xhr && this.xhr.abort(); // browser
-  this.req && this.req.abort(); // node
-  this.clearTimeout();
-  this.emit('abort');
-  return this;
-};
-
-RequestBase.prototype._auth = function(user, pass, options, base64Encoder) {
-  switch (options.type) {
-    case 'basic':
-      this.set('Authorization', 'Basic ' + base64Encoder(user + ':' + pass));
-      break;
-
-    case 'auto':
-      this.username = user;
-      this.password = pass;
-      break;
-
-    case 'bearer': // usage would be .auth(accessToken, { type: 'bearer' })
-      this.set('Authorization', 'Bearer ' + user);
-      break;
-  }
-  return this;
-};
-
-/**
- * Enable transmission of cookies with x-domain requests.
- *
- * Note that for this to work the origin must not be
- * using "Access-Control-Allow-Origin" with a wildcard,
- * and also must set "Access-Control-Allow-Credentials"
- * to "true".
- *
- * @api public
- */
-
-RequestBase.prototype.withCredentials = function(on) {
-  // This is browser-only functionality. Node side is no-op.
-  if (on == undefined) on = true;
-  this._withCredentials = on;
-  return this;
-};
-
-/**
- * Set the max redirects to `n`. Does noting in browser XHR implementation.
- *
- * @param {Number} n
- * @return {Request} for chaining
- * @api public
- */
-
-RequestBase.prototype.redirects = function(n){
-  this._maxRedirects = n;
-  return this;
-};
-
-/**
- * Maximum size of buffered response body, in bytes. Counts uncompressed size.
- * Default 200MB.
- *
- * @param {Number} n
- * @return {Request} for chaining
- */
-RequestBase.prototype.maxResponseSize = function(n){
-  if ('number' !== typeof n) {
-    throw TypeError("Invalid argument");
-  }
-  this._maxResponseSize = n;
-  return this;
-};
-
-/**
- * Convert to a plain javascript object (not JSON string) of scalar properties.
- * Note as this method is designed to return a useful non-this value,
- * it cannot be chained.
- *
- * @return {Object} describing method, url, and data of this request
- * @api public
- */
-
-RequestBase.prototype.toJSON = function() {
-  return {
-    method: this.method,
-    url: this.url,
-    data: this._data,
-    headers: this._header,
-  };
-};
-
-/**
- * Send `data` as the request body, defaulting the `.type()` to "json" when
- * an object is given.
- *
- * Examples:
- *
- *       // manual json
- *       request.post('/user')
- *         .type('json')
- *         .send('{"name":"tj"}')
- *         .end(callback)
- *
- *       // auto json
- *       request.post('/user')
- *         .send({ name: 'tj' })
- *         .end(callback)
- *
- *       // manual x-www-form-urlencoded
- *       request.post('/user')
- *         .type('form')
- *         .send('name=tj')
- *         .end(callback)
- *
- *       // auto x-www-form-urlencoded
- *       request.post('/user')
- *         .type('form')
- *         .send({ name: 'tj' })
- *         .end(callback)
- *
- *       // defaults to x-www-form-urlencoded
- *      request.post('/user')
- *        .send('name=tobi')
- *        .send('species=ferret')
- *        .end(callback)
- *
- * @param {String|Object} data
- * @return {Request} for chaining
- * @api public
- */
-
-RequestBase.prototype.send = function(data){
-  var isObj = isObject(data);
-  var type = this._header['content-type'];
-
-  if (this._formData) {
-    console.error(".send() can't be used if .attach() or .field() is used. Please use only .send() or only .field() & .attach()");
-  }
-
-  if (isObj && !this._data) {
-    if (Array.isArray(data)) {
-      this._data = [];
-    } else if (!this._isHost(data)) {
-      this._data = {};
-    }
-  } else if (data && this._data && this._isHost(this._data)) {
-    throw Error("Can't merge these send calls");
-  }
-
-  // merge
-  if (isObj && isObject(this._data)) {
-    for (var key in data) {
-      this._data[key] = data[key];
-    }
-  } else if ('string' == typeof data) {
-    // default to x-www-form-urlencoded
-    if (!type) this.type('form');
-    type = this._header['content-type'];
-    if ('application/x-www-form-urlencoded' == type) {
-      this._data = this._data
-        ? this._data + '&' + data
-        : data;
-    } else {
-      this._data = (this._data || '') + data;
-    }
-  } else {
-    this._data = data;
-  }
-
-  if (!isObj || this._isHost(data)) {
-    return this;
-  }
-
-  // default to json
-  if (!type) this.type('json');
-  return this;
-};
-
-/**
- * Sort `querystring` by the sort function
- *
- *
- * Examples:
- *
- *       // default order
- *       request.get('/user')
- *         .query('name=Nick')
- *         .query('search=Manny')
- *         .sortQuery()
- *         .end(callback)
- *
- *       // customized sort function
- *       request.get('/user')
- *         .query('name=Nick')
- *         .query('search=Manny')
- *         .sortQuery(function(a, b){
- *           return a.length - b.length;
- *         })
- *         .end(callback)
- *
- *
- * @param {Function} sort
- * @return {Request} for chaining
- * @api public
- */
-
-RequestBase.prototype.sortQuery = function(sort) {
-  // _sort default to true but otherwise can be a function or boolean
-  this._sort = typeof sort === 'undefined' ? true : sort;
-  return this;
-};
-
-/**
- * Compose querystring to append to req.url
- *
- * @api private
- */
-RequestBase.prototype._finalizeQueryString = function(){
-  var query = this._query.join('&');
-  if (query) {
-    this.url += (this.url.indexOf('?') >= 0 ? '&' : '?') + query;
-  }
-  this._query.length = 0; // Makes the call idempotent
-
-  if (this._sort) {
-    var index = this.url.indexOf('?');
-    if (index >= 0) {
-      var queryArr = this.url.substring(index + 1).split('&');
-      if ('function' === typeof this._sort) {
-        queryArr.sort(this._sort);
-      } else {
-        queryArr.sort();
-      }
-      this.url = this.url.substring(0, index) + '?' + queryArr.join('&');
-    }
-  }
-};
-
-// For backwards compat only
-RequestBase.prototype._appendQueryString = function() {console.trace("Unsupported");}
-
-/**
- * Invoke callback with timeout error.
- *
- * @api private
- */
-
-RequestBase.prototype._timeoutError = function(reason, timeout, errno){
-  if (this._aborted) {
-    return;
-  }
-  var err = new Error(reason + timeout + 'ms exceeded');
-  err.timeout = timeout;
-  err.code = 'ECONNABORTED';
-  err.errno = errno;
-  this.timedout = true;
-  this.abort();
-  this.callback(err);
-};
-
-RequestBase.prototype._setTimeouts = function() {
-  var self = this;
-
-  // deadline
-  if (this._timeout && !this._timer) {
-    this._timer = setTimeout(function(){
-      self._timeoutError('Timeout of ', self._timeout, 'ETIME');
-    }, this._timeout);
-  }
-  // response timeout
-  if (this._responseTimeout && !this._responseTimeoutTimer) {
-    this._responseTimeoutTimer = setTimeout(function(){
-      self._timeoutError('Response timeout of ', self._responseTimeout, 'ETIMEDOUT');
-    }, this._responseTimeout);
-  }
-};
-
-},{"./is-object":11}],13:[function(require,module,exports){
-'use strict';
-
-/**
- * Module dependencies.
- */
-
-var utils = require('./utils');
-
-/**
- * Expose `ResponseBase`.
- */
-
-module.exports = ResponseBase;
-
-/**
- * Initialize a new `ResponseBase`.
- *
- * @api public
- */
-
-function ResponseBase(obj) {
-  if (obj) return mixin(obj);
-}
-
-/**
- * Mixin the prototype properties.
- *
- * @param {Object} obj
- * @return {Object}
- * @api private
- */
-
-function mixin(obj) {
-  for (var key in ResponseBase.prototype) {
-    obj[key] = ResponseBase.prototype[key];
-  }
-  return obj;
-}
-
-/**
- * Get case-insensitive `field` value.
- *
- * @param {String} field
- * @return {String}
- * @api public
- */
-
-ResponseBase.prototype.get = function(field) {
-  return this.header[field.toLowerCase()];
-};
-
-/**
- * Set header related properties:
- *
- *   - `.type` the content type without params
- *
- * A response of "Content-Type: text/plain; charset=utf-8"
- * will provide you with a `.type` of "text/plain".
- *
- * @param {Object} header
- * @api private
- */
-
-ResponseBase.prototype._setHeaderProperties = function(header){
-    // TODO: moar!
-    // TODO: make this a util
-
-    // content-type
-    var ct = header['content-type'] || '';
-    this.type = utils.type(ct);
-
-    // params
-    var params = utils.params(ct);
-    for (var key in params) this[key] = params[key];
-
-    this.links = {};
-
-    // links
-    try {
-        if (header.link) {
-            this.links = utils.parseLinks(header.link);
-        }
-    } catch (err) {
-        // ignore
-    }
-};
-
-/**
- * Set flags such as `.ok` based on `status`.
- *
- * For example a 2xx response will give you a `.ok` of __true__
- * whereas 5xx will be __false__ and `.error` will be __true__. The
- * `.clientError` and `.serverError` are also available to be more
- * specific, and `.statusType` is the class of error ranging from 1..5
- * sometimes useful for mapping respond colors etc.
- *
- * "sugar" properties are also defined for common cases. Currently providing:
- *
- *   - .noContent
- *   - .badRequest
- *   - .unauthorized
- *   - .notAcceptable
- *   - .notFound
- *
- * @param {Number} status
- * @api private
- */
-
-ResponseBase.prototype._setStatusProperties = function(status){
-    var type = status / 100 | 0;
-
-    // status / class
-    this.status = this.statusCode = status;
-    this.statusType = type;
-
-    // basics
-    this.info = 1 == type;
-    this.ok = 2 == type;
-    this.redirect = 3 == type;
-    this.clientError = 4 == type;
-    this.serverError = 5 == type;
-    this.error = (4 == type || 5 == type)
-        ? this.toError()
-        : false;
-
-    // sugar
-    this.accepted = 202 == status;
-    this.noContent = 204 == status;
-    this.badRequest = 400 == status;
-    this.unauthorized = 401 == status;
-    this.notAcceptable = 406 == status;
-    this.forbidden = 403 == status;
-    this.notFound = 404 == status;
-};
-
-},{"./utils":14}],14:[function(require,module,exports){
-'use strict';
-
-/**
- * Return the mime type for the given `str`.
- *
- * @param {String} str
- * @return {String}
- * @api private
- */
-
-exports.type = function(str){
-  return str.split(/ *; */).shift();
-};
-
-/**
- * Return header field parameters.
- *
- * @param {String} str
- * @return {Object}
- * @api private
- */
-
-exports.params = function(str){
-  return str.split(/ *; */).reduce(function(obj, str){
-    var parts = str.split(/ *= */);
-    var key = parts.shift();
-    var val = parts.shift();
-
-    if (key && val) obj[key] = val;
-    return obj;
-  }, {});
-};
-
-/**
- * Parse Link header fields.
- *
- * @param {String} str
- * @return {Object}
- * @api private
- */
-
-exports.parseLinks = function(str){
-  return str.split(/ *, */).reduce(function(obj, str){
-    var parts = str.split(/ *; */);
-    var url = parts[0].slice(1, -1);
-    var rel = parts[1].split(/ *= */)[1].slice(1, -1);
-    obj[rel] = url;
-    return obj;
-  }, {});
-};
-
-/**
- * Strip content related fields from `header`.
- *
- * @param {Object} header
- * @return {Object} header
- * @api private
- */
-
-exports.cleanHeader = function(header, changesOrigin){
-  delete header['content-type'];
-  delete header['content-length'];
-  delete header['transfer-encoding'];
-  delete header['host'];
-  // secuirty
-  if (changesOrigin) {
-    delete header['authorization'];
-    delete header['cookie'];
-  }
-  return header;
-};
-
->>>>>>> 9a086ac4
 },{}]},{},[1]);