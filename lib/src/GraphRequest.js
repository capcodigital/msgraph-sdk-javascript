"use strict";
Object.defineProperty(exports, "__esModule", { value: true });
var es6_promise_1 = require("es6-promise");
require("isomorphic-fetch");
var common_1 = require("./common");
var ResponseHandler_1 = require("./ResponseHandler");
var RequestMethod_1 = require("./RequestMethod");
var ResponseType_1 = require("./ResponseType");
var GraphHelper_1 = require("./GraphHelper");
var GraphRequest = /** @class */ (function () {
    function GraphRequest(config, path) {
        this.config = config;
        this._headers = {};
        this.urlComponents = {
            host: this.config.baseUrl,
            version: this.config.defaultVersion,
            oDataQueryParams: {},
            otherURLQueryParams: {}
        };
        this.parsePath(path);
    }
    GraphRequest.prototype.header = function (headerKey, headerValue) {
        this._headers[headerKey] = headerValue;
        return this;
    };
    GraphRequest.prototype.headers = function (headers) {
        for (var key in headers) {
            this._headers[key] = headers[key];
        }
        return this;
    };
    GraphRequest.prototype.parsePath = function (rawPath) {
        // break rawPath into this.urlComponents
        // strip out the base url if they passed it in
        if (rawPath.indexOf("https://") != -1) {
            rawPath = rawPath.replace("https://", "");
            // find where the host ends
            var endOfHostStrPos = rawPath.indexOf("/");
            this.urlComponents.host = "https://" + rawPath.substring(0, endOfHostStrPos); // parse out the host
            // strip the host from rawPath
            rawPath = rawPath.substring(endOfHostStrPos + 1, rawPath.length);
            // then remove the following version
            var endOfVersionStrPos = rawPath.indexOf("/");
            // parse out the version
            this.urlComponents.version = rawPath.substring(0, endOfVersionStrPos);
            // strip version from rawPath
            rawPath = rawPath.substring(endOfVersionStrPos + 1, rawPath.length);
        }
        // strip out any leading "/"
        if (rawPath.charAt(0) == "/") {
            rawPath = rawPath.substr(1);
        }
        var queryStrPos = rawPath.indexOf("?");
        // let afterPath = 
        if (queryStrPos == -1) {
            // no query string
            this.urlComponents.path = rawPath;
        }
        else {
            this.urlComponents.path = rawPath.substr(0, queryStrPos);
            // capture query string into
            // this.urlComponents.oDataQueryParams
            // and
            // this.urlComponents.otherURLQueryParams
            var queryParams = rawPath.substring(queryStrPos + 1, rawPath.length).split("&");
            for (var _i = 0, queryParams_1 = queryParams; _i < queryParams_1.length; _i++) {
                var queryParam = queryParams_1[_i];
                //queryParam:  a=b
                var queryParams_2 = queryParam.split("=");
                var key = queryParams_2[0];
                var value = queryParams_2[1];
                if (common_1.oDataQueryNames.indexOf(key)) {
                    this.urlComponents.oDataQueryParams[key] = value;
                }
                else {
                    this.urlComponents.otherURLQueryParams[key] = value;
                }
            }
        }
    };
    GraphRequest.prototype.urlJoin = function (urlSegments) {
        var tr = function (s) { return s.replace(/\/+$/, ''); };
        var tl = function (s) { return s.replace(/^\/+/, ''); };
        var joiner = function (pre, cur) { return [tr(pre), tl(cur)].join('/'); };
        var parts = Array.prototype.slice.call(urlSegments);
        return parts.reduce(joiner);
    };
    GraphRequest.prototype.buildFullUrl = function () {
        var url = this.urlJoin([this.urlComponents.host,
            this.urlComponents.version,
            this.urlComponents.path])
            + this.createQueryString();
        if (this.config.debugLogging) {
            console.log(url);
        }
        return url;
    };
    GraphRequest.prototype.version = function (v) {
        this.urlComponents.version = v;
        return this;
    };
    /*
     * Accepts .select("displayName,birthday")
     *     and .select(["displayName", "birthday"])
     *     and .select("displayName", "birthday")
     *
     */
    GraphRequest.prototype.select = function (properties) {
        this.addCsvQueryParamater("$select", properties, arguments);
        return this;
    };
    GraphRequest.prototype.expand = function (properties) {
        this.addCsvQueryParamater("$expand", properties, arguments);
        return this;
    };
    GraphRequest.prototype.orderby = function (properties) {
        this.addCsvQueryParamater("$orderby", properties, arguments);
        return this;
    };
    GraphRequest.prototype.filter = function (filterStr) {
        this.urlComponents.oDataQueryParams["$filter"] = filterStr;
        return this;
    };
    GraphRequest.prototype.top = function (n) {
        this.urlComponents.oDataQueryParams["$top"] = n;
        return this;
    };
    GraphRequest.prototype.skip = function (n) {
        this.urlComponents.oDataQueryParams["$skip"] = n;
        return this;
    };
    GraphRequest.prototype.skipToken = function (token) {
        this.urlComponents.oDataQueryParams["$skipToken"] = token;
        return this;
    };
    GraphRequest.prototype.count = function (count) {
        this.urlComponents.oDataQueryParams["$count"] = count.toString();
        return this;
    };
    GraphRequest.prototype.responseType = function (responseType) {
        this._responseType = responseType;
        return this;
    };
    // helper for $select, $expand and $orderby (must be comma separated)
    GraphRequest.prototype.addCsvQueryParamater = function (propertyName, propertyValue, additionalProperties) {
        // if there are already $propertyName value there, append a ","
        this.urlComponents.oDataQueryParams[propertyName] = this.urlComponents.oDataQueryParams[propertyName] ? this.urlComponents.oDataQueryParams[propertyName] + "," : "";
        var allValues = [];
        if (typeof propertyValue === "string") {
            allValues.push(propertyValue);
        }
        else { // propertyValue passed in as array
            allValues = allValues.concat(propertyValue);
        }
        // merge in additionalProperties
        if (additionalProperties.length > 1 && typeof propertyValue === "string") {
            allValues = Array.prototype.slice.call(additionalProperties);
        }
        this.urlComponents.oDataQueryParams[propertyName] += allValues.join(",");
    };
    GraphRequest.prototype.delete = function (callback) {
        var url = this.buildFullUrl();
        return this.sendRequestAndRouteResponse(new Request(url, { method: RequestMethod_1.RequestMethod.DELETE, headers: new Headers() }), callback);
    };
    GraphRequest.prototype.patch = function (content, callback) {
        var url = this.buildFullUrl();
        return this.sendRequestAndRouteResponse(new Request(url, {
            method: RequestMethod_1.RequestMethod.PATCH,
            body: GraphHelper_1.GraphHelper.serializeContent(content),
            headers: new Headers({ 'Content-Type': 'application/json' })
        }), callback);
    };
    GraphRequest.prototype.post = function (content, callback) {
        var url = this.buildFullUrl();
        return this.sendRequestAndRouteResponse(new Request(url, {
            method: RequestMethod_1.RequestMethod.POST,
            body: GraphHelper_1.GraphHelper.serializeContent(content),
            headers: new Headers((content.constructor !== undefined && content.constructor.name === "FormData") ? {} : { 'Content-Type': 'application/json' })
        }), callback);
    };
    GraphRequest.prototype.put = function (content, callback) {
        var url = this.buildFullUrl();
        return this.sendRequestAndRouteResponse(new Request(url, {
            method: RequestMethod_1.RequestMethod.PUT,
            body: GraphHelper_1.GraphHelper.serializeContent(content),
            headers: new Headers({ 'Content-Type': 'application/octet-stream' })
        }), callback);
    };
    // request aliases
    // alias for post
    GraphRequest.prototype.create = function (content, callback) {
        return this.post(content, callback);
    };
    // alias for patch
    GraphRequest.prototype.update = function (content, callback) {
        return this.patch(content, callback);
    };
    GraphRequest.prototype.del = function (callback) {
        return this.delete(callback);
    };
    GraphRequest.prototype.get = function (callback) {
        var url = this.buildFullUrl();
        return this.sendRequestAndRouteResponse(new Request(url, { method: RequestMethod_1.RequestMethod.GET, headers: new Headers() }), callback);
    };
    GraphRequest.prototype.routeResponseToPromise = function (request) {
        var _this = this;
        return new es6_promise_1.Promise(function (resolve, reject) {
            _this.routeResponseToCallback(request, function (err, body) {
                if (err != null) {
                    reject(err);
                }
                else {
                    resolve(body);
                }
            });
        });
    };
    // Given the Request object, make the request and invoke callback
    GraphRequest.prototype.handleFetch = function (request, callback, options) {
        var _this = this;
        ((request.constructor.name === "Request") ? fetch(request) : fetch(request, options)).then(function (response) {
            _this.convertResponseType(response).then(function (responseValue) {
                ResponseHandler_1.ResponseHandler.init(response, undefined, responseValue, callback);
            }).catch(function (error) {
                ResponseHandler_1.ResponseHandler.init(response, error, undefined, callback);
            });
        }).catch(function (error) {
            ResponseHandler_1.ResponseHandler.init(undefined, error, undefined, callback);
        });
    };
    // Given the Request object, get an auth token from the authProvider, make the fetch call
    GraphRequest.prototype.routeResponseToCallback = function (request, callback) {
        var self = this;
        self.config.authProvider(function (err, accessToken) {
            if (err == null && accessToken != null) {
                request = self.configureRequest(request, accessToken);
                self.handleFetch(request, callback);
            }
            else {
                callback(err, null, null);
            }
        });
    };
    /*
     * Help method that's called from the final actions( .get(), .post(), etc.) that after making the request either invokes
     * routeResponseToCallback() or routeResponseToPromise()
     */
    GraphRequest.prototype.sendRequestAndRouteResponse = function (request, callback) {
        // return a promise when Promises are supported and no callback was provided
        if (callback == null && typeof es6_promise_1.Promise !== "undefined") {
            return this.routeResponseToPromise(request);
        }
        else {
            this.routeResponseToCallback(request, callback || function () { });
        }
    };
    GraphRequest.prototype.getStream = function (callback) {
        var self = this;
        self.config.authProvider(function (err, accessToken) {
            if (err === null && accessToken !== null) {
                var url = self.buildFullUrl();
                var options_1 = {
                    method: RequestMethod_1.RequestMethod.GET,
                    headers: self.getDefaultRequestHeaders(accessToken)
                };
                self.responseType(ResponseType_1.ResponseType.STREAM);
                Object.keys(self._headers).forEach(function (key) { return options_1.headers[key] = self._headers[key]; });
                self.handleFetch(url, callback, options_1);
            }
            else {
                callback(err, null);
            }
        });
    };
    GraphRequest.prototype.putStream = function (stream, callback) {
        var self = this;
        self.config.authProvider(function (err, accessToken) {
            if (err === null && accessToken !== null) {
                var url = self.buildFullUrl();
                var options_2 = {
                    method: RequestMethod_1.RequestMethod.PUT,
                    headers: {
                        'Content-Type': 'application/octet-stream',
                    },
                    body: stream
                };
                var defaultHeaders_1 = self.getDefaultRequestHeaders(accessToken);
                Object.keys(defaultHeaders_1).forEach(function (key) { return options_2.headers[key] = defaultHeaders_1[key]; });
                Object.keys(self._headers).forEach(function (key) { return options_2.headers[key] = self._headers[key]; });
                self.handleFetch(url, callback, options_2);
            }
        });
    };
    GraphRequest.prototype.getDefaultRequestHeaders = function (accessToken) {
        return {
            Authorization: "Bearer " + accessToken,
            SdkVersion: "graph-js-" + common_1.PACKAGE_VERSION
        };
    };
    GraphRequest.prototype.configureRequest = function (request, accessToken) {
        var self = this, defaultHeaders = self.getDefaultRequestHeaders(accessToken);
        Object.keys(defaultHeaders).forEach(function (key) { return request.headers.set(key, defaultHeaders[key]); });
        Object.keys(self._headers).forEach(function (key) { return request.headers.set(key, self._headers[key]); });
        return request;
    };
    // append query strings to the url, accepts either a string like $select=displayName or a dictionary {"$select": "displayName"}
    GraphRequest.prototype.query = function (queryDictionaryOrString) {
        if (typeof queryDictionaryOrString === "string") { // is string
            var queryStr = queryDictionaryOrString;
            var queryKey = queryStr.split("=")[0];
            var queryValue = queryStr.split("=")[1];
            this.urlComponents.otherURLQueryParams[queryKey] = queryValue;
        }
        else { // is dictionary
            for (var key in queryDictionaryOrString) {
                this.urlComponents.otherURLQueryParams[key] = queryDictionaryOrString[key];
            }
        }
        return this;
    };
    // ex: ?$select=displayName&$filter=startsWith(displayName, 'A')
    // does not include starting ?
    GraphRequest.prototype.createQueryString = function () {
        // need to combine first this.urlComponents.oDataQueryParams and this.urlComponents.otherURLQueryParams
        var q = [];
        if (Object.keys(this.urlComponents.oDataQueryParams).length != 0) {
            for (var property in this.urlComponents.oDataQueryParams) {
                q.push(property + "=" + this.urlComponents.oDataQueryParams[property]);
            }
        }
        if (Object.keys(this.urlComponents.otherURLQueryParams).length != 0) {
            for (var property in this.urlComponents.otherURLQueryParams) {
                q.push(property + "=" + this.urlComponents.otherURLQueryParams[property]);
            }
        }
        if (q.length > 0) {
            return "?" + q.join("&");
        }
        return "";
    };
    GraphRequest.prototype.convertResponseType = function (response) {
        var responseValue;
        if (!this._responseType) {
            this._responseType = '';
        }
        switch (this._responseType.toLowerCase()) {
            case ResponseType_1.ResponseType.ARRAYBUFFER:
                responseValue = response.arrayBuffer();
                break;
            case ResponseType_1.ResponseType.BLOB:
                responseValue = response.blob();
                break;
<<<<<<< HEAD
            case "document":
                // XMLHTTPRequest only :(
=======
            case ResponseType_1.ResponseType.DOCUMENT:
>>>>>>> cadb721e
                responseValue = response.json();
                break;
            case ResponseType_1.ResponseType.JSON:
                responseValue = response.json();
                break;
            case ResponseType_1.ResponseType.STREAM:
                responseValue = es6_promise_1.Promise.resolve(response.body);
                break;
            case ResponseType_1.ResponseType.TEXT:
                responseValue = response.text();
                break;
            default:
                responseValue = response.json();
                break;
        }
        return responseValue;
    };
    return GraphRequest;
}());
exports.GraphRequest = GraphRequest;
//# sourceMappingURL=GraphRequest.js.map
<|MERGE_RESOLUTION|>--- conflicted
+++ resolved
@@ -1,379 +1,375 @@
-"use strict";
-Object.defineProperty(exports, "__esModule", { value: true });
-var es6_promise_1 = require("es6-promise");
-require("isomorphic-fetch");
-var common_1 = require("./common");
-var ResponseHandler_1 = require("./ResponseHandler");
-var RequestMethod_1 = require("./RequestMethod");
-var ResponseType_1 = require("./ResponseType");
-var GraphHelper_1 = require("./GraphHelper");
-var GraphRequest = /** @class */ (function () {
-    function GraphRequest(config, path) {
-        this.config = config;
-        this._headers = {};
-        this.urlComponents = {
-            host: this.config.baseUrl,
-            version: this.config.defaultVersion,
-            oDataQueryParams: {},
-            otherURLQueryParams: {}
-        };
-        this.parsePath(path);
-    }
-    GraphRequest.prototype.header = function (headerKey, headerValue) {
-        this._headers[headerKey] = headerValue;
-        return this;
-    };
-    GraphRequest.prototype.headers = function (headers) {
-        for (var key in headers) {
-            this._headers[key] = headers[key];
-        }
-        return this;
-    };
-    GraphRequest.prototype.parsePath = function (rawPath) {
-        // break rawPath into this.urlComponents
-        // strip out the base url if they passed it in
-        if (rawPath.indexOf("https://") != -1) {
-            rawPath = rawPath.replace("https://", "");
-            // find where the host ends
-            var endOfHostStrPos = rawPath.indexOf("/");
-            this.urlComponents.host = "https://" + rawPath.substring(0, endOfHostStrPos); // parse out the host
-            // strip the host from rawPath
-            rawPath = rawPath.substring(endOfHostStrPos + 1, rawPath.length);
-            // then remove the following version
-            var endOfVersionStrPos = rawPath.indexOf("/");
-            // parse out the version
-            this.urlComponents.version = rawPath.substring(0, endOfVersionStrPos);
-            // strip version from rawPath
-            rawPath = rawPath.substring(endOfVersionStrPos + 1, rawPath.length);
-        }
-        // strip out any leading "/"
-        if (rawPath.charAt(0) == "/") {
-            rawPath = rawPath.substr(1);
-        }
-        var queryStrPos = rawPath.indexOf("?");
-        // let afterPath = 
-        if (queryStrPos == -1) {
-            // no query string
-            this.urlComponents.path = rawPath;
-        }
-        else {
-            this.urlComponents.path = rawPath.substr(0, queryStrPos);
-            // capture query string into
-            // this.urlComponents.oDataQueryParams
-            // and
-            // this.urlComponents.otherURLQueryParams
-            var queryParams = rawPath.substring(queryStrPos + 1, rawPath.length).split("&");
-            for (var _i = 0, queryParams_1 = queryParams; _i < queryParams_1.length; _i++) {
-                var queryParam = queryParams_1[_i];
-                //queryParam:  a=b
-                var queryParams_2 = queryParam.split("=");
-                var key = queryParams_2[0];
-                var value = queryParams_2[1];
-                if (common_1.oDataQueryNames.indexOf(key)) {
-                    this.urlComponents.oDataQueryParams[key] = value;
-                }
-                else {
-                    this.urlComponents.otherURLQueryParams[key] = value;
-                }
-            }
-        }
-    };
-    GraphRequest.prototype.urlJoin = function (urlSegments) {
-        var tr = function (s) { return s.replace(/\/+$/, ''); };
-        var tl = function (s) { return s.replace(/^\/+/, ''); };
-        var joiner = function (pre, cur) { return [tr(pre), tl(cur)].join('/'); };
-        var parts = Array.prototype.slice.call(urlSegments);
-        return parts.reduce(joiner);
-    };
-    GraphRequest.prototype.buildFullUrl = function () {
-        var url = this.urlJoin([this.urlComponents.host,
-            this.urlComponents.version,
-            this.urlComponents.path])
-            + this.createQueryString();
-        if (this.config.debugLogging) {
-            console.log(url);
-        }
-        return url;
-    };
-    GraphRequest.prototype.version = function (v) {
-        this.urlComponents.version = v;
-        return this;
-    };
-    /*
-     * Accepts .select("displayName,birthday")
-     *     and .select(["displayName", "birthday"])
-     *     and .select("displayName", "birthday")
-     *
-     */
-    GraphRequest.prototype.select = function (properties) {
-        this.addCsvQueryParamater("$select", properties, arguments);
-        return this;
-    };
-    GraphRequest.prototype.expand = function (properties) {
-        this.addCsvQueryParamater("$expand", properties, arguments);
-        return this;
-    };
-    GraphRequest.prototype.orderby = function (properties) {
-        this.addCsvQueryParamater("$orderby", properties, arguments);
-        return this;
-    };
-    GraphRequest.prototype.filter = function (filterStr) {
-        this.urlComponents.oDataQueryParams["$filter"] = filterStr;
-        return this;
-    };
-    GraphRequest.prototype.top = function (n) {
-        this.urlComponents.oDataQueryParams["$top"] = n;
-        return this;
-    };
-    GraphRequest.prototype.skip = function (n) {
-        this.urlComponents.oDataQueryParams["$skip"] = n;
-        return this;
-    };
-    GraphRequest.prototype.skipToken = function (token) {
-        this.urlComponents.oDataQueryParams["$skipToken"] = token;
-        return this;
-    };
-    GraphRequest.prototype.count = function (count) {
-        this.urlComponents.oDataQueryParams["$count"] = count.toString();
-        return this;
-    };
-    GraphRequest.prototype.responseType = function (responseType) {
-        this._responseType = responseType;
-        return this;
-    };
-    // helper for $select, $expand and $orderby (must be comma separated)
-    GraphRequest.prototype.addCsvQueryParamater = function (propertyName, propertyValue, additionalProperties) {
-        // if there are already $propertyName value there, append a ","
-        this.urlComponents.oDataQueryParams[propertyName] = this.urlComponents.oDataQueryParams[propertyName] ? this.urlComponents.oDataQueryParams[propertyName] + "," : "";
-        var allValues = [];
-        if (typeof propertyValue === "string") {
-            allValues.push(propertyValue);
-        }
-        else { // propertyValue passed in as array
-            allValues = allValues.concat(propertyValue);
-        }
-        // merge in additionalProperties
-        if (additionalProperties.length > 1 && typeof propertyValue === "string") {
-            allValues = Array.prototype.slice.call(additionalProperties);
-        }
-        this.urlComponents.oDataQueryParams[propertyName] += allValues.join(",");
-    };
-    GraphRequest.prototype.delete = function (callback) {
-        var url = this.buildFullUrl();
-        return this.sendRequestAndRouteResponse(new Request(url, { method: RequestMethod_1.RequestMethod.DELETE, headers: new Headers() }), callback);
-    };
-    GraphRequest.prototype.patch = function (content, callback) {
-        var url = this.buildFullUrl();
-        return this.sendRequestAndRouteResponse(new Request(url, {
-            method: RequestMethod_1.RequestMethod.PATCH,
-            body: GraphHelper_1.GraphHelper.serializeContent(content),
-            headers: new Headers({ 'Content-Type': 'application/json' })
-        }), callback);
-    };
-    GraphRequest.prototype.post = function (content, callback) {
-        var url = this.buildFullUrl();
-        return this.sendRequestAndRouteResponse(new Request(url, {
-            method: RequestMethod_1.RequestMethod.POST,
-            body: GraphHelper_1.GraphHelper.serializeContent(content),
-            headers: new Headers((content.constructor !== undefined && content.constructor.name === "FormData") ? {} : { 'Content-Type': 'application/json' })
-        }), callback);
-    };
-    GraphRequest.prototype.put = function (content, callback) {
-        var url = this.buildFullUrl();
-        return this.sendRequestAndRouteResponse(new Request(url, {
-            method: RequestMethod_1.RequestMethod.PUT,
-            body: GraphHelper_1.GraphHelper.serializeContent(content),
-            headers: new Headers({ 'Content-Type': 'application/octet-stream' })
-        }), callback);
-    };
-    // request aliases
-    // alias for post
-    GraphRequest.prototype.create = function (content, callback) {
-        return this.post(content, callback);
-    };
-    // alias for patch
-    GraphRequest.prototype.update = function (content, callback) {
-        return this.patch(content, callback);
-    };
-    GraphRequest.prototype.del = function (callback) {
-        return this.delete(callback);
-    };
-    GraphRequest.prototype.get = function (callback) {
-        var url = this.buildFullUrl();
-        return this.sendRequestAndRouteResponse(new Request(url, { method: RequestMethod_1.RequestMethod.GET, headers: new Headers() }), callback);
-    };
-    GraphRequest.prototype.routeResponseToPromise = function (request) {
-        var _this = this;
-        return new es6_promise_1.Promise(function (resolve, reject) {
-            _this.routeResponseToCallback(request, function (err, body) {
-                if (err != null) {
-                    reject(err);
-                }
-                else {
-                    resolve(body);
-                }
-            });
-        });
-    };
-    // Given the Request object, make the request and invoke callback
-    GraphRequest.prototype.handleFetch = function (request, callback, options) {
-        var _this = this;
-        ((request.constructor.name === "Request") ? fetch(request) : fetch(request, options)).then(function (response) {
-            _this.convertResponseType(response).then(function (responseValue) {
-                ResponseHandler_1.ResponseHandler.init(response, undefined, responseValue, callback);
-            }).catch(function (error) {
-                ResponseHandler_1.ResponseHandler.init(response, error, undefined, callback);
-            });
-        }).catch(function (error) {
-            ResponseHandler_1.ResponseHandler.init(undefined, error, undefined, callback);
-        });
-    };
-    // Given the Request object, get an auth token from the authProvider, make the fetch call
-    GraphRequest.prototype.routeResponseToCallback = function (request, callback) {
-        var self = this;
-        self.config.authProvider(function (err, accessToken) {
-            if (err == null && accessToken != null) {
-                request = self.configureRequest(request, accessToken);
-                self.handleFetch(request, callback);
-            }
-            else {
-                callback(err, null, null);
-            }
-        });
-    };
-    /*
-     * Help method that's called from the final actions( .get(), .post(), etc.) that after making the request either invokes
-     * routeResponseToCallback() or routeResponseToPromise()
-     */
-    GraphRequest.prototype.sendRequestAndRouteResponse = function (request, callback) {
-        // return a promise when Promises are supported and no callback was provided
-        if (callback == null && typeof es6_promise_1.Promise !== "undefined") {
-            return this.routeResponseToPromise(request);
-        }
-        else {
-            this.routeResponseToCallback(request, callback || function () { });
-        }
-    };
-    GraphRequest.prototype.getStream = function (callback) {
-        var self = this;
-        self.config.authProvider(function (err, accessToken) {
-            if (err === null && accessToken !== null) {
-                var url = self.buildFullUrl();
-                var options_1 = {
-                    method: RequestMethod_1.RequestMethod.GET,
-                    headers: self.getDefaultRequestHeaders(accessToken)
-                };
-                self.responseType(ResponseType_1.ResponseType.STREAM);
-                Object.keys(self._headers).forEach(function (key) { return options_1.headers[key] = self._headers[key]; });
-                self.handleFetch(url, callback, options_1);
-            }
-            else {
-                callback(err, null);
-            }
-        });
-    };
-    GraphRequest.prototype.putStream = function (stream, callback) {
-        var self = this;
-        self.config.authProvider(function (err, accessToken) {
-            if (err === null && accessToken !== null) {
-                var url = self.buildFullUrl();
-                var options_2 = {
-                    method: RequestMethod_1.RequestMethod.PUT,
-                    headers: {
-                        'Content-Type': 'application/octet-stream',
-                    },
-                    body: stream
-                };
-                var defaultHeaders_1 = self.getDefaultRequestHeaders(accessToken);
-                Object.keys(defaultHeaders_1).forEach(function (key) { return options_2.headers[key] = defaultHeaders_1[key]; });
-                Object.keys(self._headers).forEach(function (key) { return options_2.headers[key] = self._headers[key]; });
-                self.handleFetch(url, callback, options_2);
-            }
-        });
-    };
-    GraphRequest.prototype.getDefaultRequestHeaders = function (accessToken) {
-        return {
-            Authorization: "Bearer " + accessToken,
-            SdkVersion: "graph-js-" + common_1.PACKAGE_VERSION
-        };
-    };
-    GraphRequest.prototype.configureRequest = function (request, accessToken) {
-        var self = this, defaultHeaders = self.getDefaultRequestHeaders(accessToken);
-        Object.keys(defaultHeaders).forEach(function (key) { return request.headers.set(key, defaultHeaders[key]); });
-        Object.keys(self._headers).forEach(function (key) { return request.headers.set(key, self._headers[key]); });
-        return request;
-    };
-    // append query strings to the url, accepts either a string like $select=displayName or a dictionary {"$select": "displayName"}
-    GraphRequest.prototype.query = function (queryDictionaryOrString) {
-        if (typeof queryDictionaryOrString === "string") { // is string
-            var queryStr = queryDictionaryOrString;
-            var queryKey = queryStr.split("=")[0];
-            var queryValue = queryStr.split("=")[1];
-            this.urlComponents.otherURLQueryParams[queryKey] = queryValue;
-        }
-        else { // is dictionary
-            for (var key in queryDictionaryOrString) {
-                this.urlComponents.otherURLQueryParams[key] = queryDictionaryOrString[key];
-            }
-        }
-        return this;
-    };
-    // ex: ?$select=displayName&$filter=startsWith(displayName, 'A')
-    // does not include starting ?
-    GraphRequest.prototype.createQueryString = function () {
-        // need to combine first this.urlComponents.oDataQueryParams and this.urlComponents.otherURLQueryParams
-        var q = [];
-        if (Object.keys(this.urlComponents.oDataQueryParams).length != 0) {
-            for (var property in this.urlComponents.oDataQueryParams) {
-                q.push(property + "=" + this.urlComponents.oDataQueryParams[property]);
-            }
-        }
-        if (Object.keys(this.urlComponents.otherURLQueryParams).length != 0) {
-            for (var property in this.urlComponents.otherURLQueryParams) {
-                q.push(property + "=" + this.urlComponents.otherURLQueryParams[property]);
-            }
-        }
-        if (q.length > 0) {
-            return "?" + q.join("&");
-        }
-        return "";
-    };
-    GraphRequest.prototype.convertResponseType = function (response) {
-        var responseValue;
-        if (!this._responseType) {
-            this._responseType = '';
-        }
-        switch (this._responseType.toLowerCase()) {
-            case ResponseType_1.ResponseType.ARRAYBUFFER:
-                responseValue = response.arrayBuffer();
-                break;
-            case ResponseType_1.ResponseType.BLOB:
-                responseValue = response.blob();
-                break;
-<<<<<<< HEAD
-            case "document":
-                // XMLHTTPRequest only :(
-=======
-            case ResponseType_1.ResponseType.DOCUMENT:
->>>>>>> cadb721e
-                responseValue = response.json();
-                break;
-            case ResponseType_1.ResponseType.JSON:
-                responseValue = response.json();
-                break;
-            case ResponseType_1.ResponseType.STREAM:
-                responseValue = es6_promise_1.Promise.resolve(response.body);
-                break;
-            case ResponseType_1.ResponseType.TEXT:
-                responseValue = response.text();
-                break;
-            default:
-                responseValue = response.json();
-                break;
-        }
-        return responseValue;
-    };
-    return GraphRequest;
-}());
-exports.GraphRequest = GraphRequest;
-//# sourceMappingURL=GraphRequest.js.map
+"use strict";
+Object.defineProperty(exports, "__esModule", { value: true });
+var es6_promise_1 = require("es6-promise");
+require("isomorphic-fetch");
+var common_1 = require("./common");
+var ResponseHandler_1 = require("./ResponseHandler");
+var RequestMethod_1 = require("./RequestMethod");
+var ResponseType_1 = require("./ResponseType");
+var GraphHelper_1 = require("./GraphHelper");
+var GraphRequest = /** @class */ (function () {
+    function GraphRequest(config, path) {
+        this.config = config;
+        this._headers = {};
+        this.urlComponents = {
+            host: this.config.baseUrl,
+            version: this.config.defaultVersion,
+            oDataQueryParams: {},
+            otherURLQueryParams: {}
+        };
+        this.parsePath(path);
+    }
+    GraphRequest.prototype.header = function (headerKey, headerValue) {
+        this._headers[headerKey] = headerValue;
+        return this;
+    };
+    GraphRequest.prototype.headers = function (headers) {
+        for (var key in headers) {
+            this._headers[key] = headers[key];
+        }
+        return this;
+    };
+    GraphRequest.prototype.parsePath = function (rawPath) {
+        // break rawPath into this.urlComponents
+        // strip out the base url if they passed it in
+        if (rawPath.indexOf("https://") != -1) {
+            rawPath = rawPath.replace("https://", "");
+            // find where the host ends
+            var endOfHostStrPos = rawPath.indexOf("/");
+            this.urlComponents.host = "https://" + rawPath.substring(0, endOfHostStrPos); // parse out the host
+            // strip the host from rawPath
+            rawPath = rawPath.substring(endOfHostStrPos + 1, rawPath.length);
+            // then remove the following version
+            var endOfVersionStrPos = rawPath.indexOf("/");
+            // parse out the version
+            this.urlComponents.version = rawPath.substring(0, endOfVersionStrPos);
+            // strip version from rawPath
+            rawPath = rawPath.substring(endOfVersionStrPos + 1, rawPath.length);
+        }
+        // strip out any leading "/"
+        if (rawPath.charAt(0) == "/") {
+            rawPath = rawPath.substr(1);
+        }
+        var queryStrPos = rawPath.indexOf("?");
+        // let afterPath = 
+        if (queryStrPos == -1) {
+            // no query string
+            this.urlComponents.path = rawPath;
+        }
+        else {
+            this.urlComponents.path = rawPath.substr(0, queryStrPos);
+            // capture query string into
+            // this.urlComponents.oDataQueryParams
+            // and
+            // this.urlComponents.otherURLQueryParams
+            var queryParams = rawPath.substring(queryStrPos + 1, rawPath.length).split("&");
+            for (var _i = 0, queryParams_1 = queryParams; _i < queryParams_1.length; _i++) {
+                var queryParam = queryParams_1[_i];
+                //queryParam:  a=b
+                var queryParams_2 = queryParam.split("=");
+                var key = queryParams_2[0];
+                var value = queryParams_2[1];
+                if (common_1.oDataQueryNames.indexOf(key)) {
+                    this.urlComponents.oDataQueryParams[key] = value;
+                }
+                else {
+                    this.urlComponents.otherURLQueryParams[key] = value;
+                }
+            }
+        }
+    };
+    GraphRequest.prototype.urlJoin = function (urlSegments) {
+        var tr = function (s) { return s.replace(/\/+$/, ''); };
+        var tl = function (s) { return s.replace(/^\/+/, ''); };
+        var joiner = function (pre, cur) { return [tr(pre), tl(cur)].join('/'); };
+        var parts = Array.prototype.slice.call(urlSegments);
+        return parts.reduce(joiner);
+    };
+    GraphRequest.prototype.buildFullUrl = function () {
+        var url = this.urlJoin([this.urlComponents.host,
+            this.urlComponents.version,
+            this.urlComponents.path])
+            + this.createQueryString();
+        if (this.config.debugLogging) {
+            console.log(url);
+        }
+        return url;
+    };
+    GraphRequest.prototype.version = function (v) {
+        this.urlComponents.version = v;
+        return this;
+    };
+    /*
+     * Accepts .select("displayName,birthday")
+     *     and .select(["displayName", "birthday"])
+     *     and .select("displayName", "birthday")
+     *
+     */
+    GraphRequest.prototype.select = function (properties) {
+        this.addCsvQueryParamater("$select", properties, arguments);
+        return this;
+    };
+    GraphRequest.prototype.expand = function (properties) {
+        this.addCsvQueryParamater("$expand", properties, arguments);
+        return this;
+    };
+    GraphRequest.prototype.orderby = function (properties) {
+        this.addCsvQueryParamater("$orderby", properties, arguments);
+        return this;
+    };
+    GraphRequest.prototype.filter = function (filterStr) {
+        this.urlComponents.oDataQueryParams["$filter"] = filterStr;
+        return this;
+    };
+    GraphRequest.prototype.top = function (n) {
+        this.urlComponents.oDataQueryParams["$top"] = n;
+        return this;
+    };
+    GraphRequest.prototype.skip = function (n) {
+        this.urlComponents.oDataQueryParams["$skip"] = n;
+        return this;
+    };
+    GraphRequest.prototype.skipToken = function (token) {
+        this.urlComponents.oDataQueryParams["$skipToken"] = token;
+        return this;
+    };
+    GraphRequest.prototype.count = function (count) {
+        this.urlComponents.oDataQueryParams["$count"] = count.toString();
+        return this;
+    };
+    GraphRequest.prototype.responseType = function (responseType) {
+        this._responseType = responseType;
+        return this;
+    };
+    // helper for $select, $expand and $orderby (must be comma separated)
+    GraphRequest.prototype.addCsvQueryParamater = function (propertyName, propertyValue, additionalProperties) {
+        // if there are already $propertyName value there, append a ","
+        this.urlComponents.oDataQueryParams[propertyName] = this.urlComponents.oDataQueryParams[propertyName] ? this.urlComponents.oDataQueryParams[propertyName] + "," : "";
+        var allValues = [];
+        if (typeof propertyValue === "string") {
+            allValues.push(propertyValue);
+        }
+        else { // propertyValue passed in as array
+            allValues = allValues.concat(propertyValue);
+        }
+        // merge in additionalProperties
+        if (additionalProperties.length > 1 && typeof propertyValue === "string") {
+            allValues = Array.prototype.slice.call(additionalProperties);
+        }
+        this.urlComponents.oDataQueryParams[propertyName] += allValues.join(",");
+    };
+    GraphRequest.prototype.delete = function (callback) {
+        var url = this.buildFullUrl();
+        return this.sendRequestAndRouteResponse(new Request(url, { method: RequestMethod_1.RequestMethod.DELETE, headers: new Headers() }), callback);
+    };
+    GraphRequest.prototype.patch = function (content, callback) {
+        var url = this.buildFullUrl();
+        return this.sendRequestAndRouteResponse(new Request(url, {
+            method: RequestMethod_1.RequestMethod.PATCH,
+            body: GraphHelper_1.GraphHelper.serializeContent(content),
+            headers: new Headers({ 'Content-Type': 'application/json' })
+        }), callback);
+    };
+    GraphRequest.prototype.post = function (content, callback) {
+        var url = this.buildFullUrl();
+        return this.sendRequestAndRouteResponse(new Request(url, {
+            method: RequestMethod_1.RequestMethod.POST,
+            body: GraphHelper_1.GraphHelper.serializeContent(content),
+            headers: new Headers((content.constructor !== undefined && content.constructor.name === "FormData") ? {} : { 'Content-Type': 'application/json' })
+        }), callback);
+    };
+    GraphRequest.prototype.put = function (content, callback) {
+        var url = this.buildFullUrl();
+        return this.sendRequestAndRouteResponse(new Request(url, {
+            method: RequestMethod_1.RequestMethod.PUT,
+            body: GraphHelper_1.GraphHelper.serializeContent(content),
+            headers: new Headers({ 'Content-Type': 'application/octet-stream' })
+        }), callback);
+    };
+    // request aliases
+    // alias for post
+    GraphRequest.prototype.create = function (content, callback) {
+        return this.post(content, callback);
+    };
+    // alias for patch
+    GraphRequest.prototype.update = function (content, callback) {
+        return this.patch(content, callback);
+    };
+    GraphRequest.prototype.del = function (callback) {
+        return this.delete(callback);
+    };
+    GraphRequest.prototype.get = function (callback) {
+        var url = this.buildFullUrl();
+        return this.sendRequestAndRouteResponse(new Request(url, { method: RequestMethod_1.RequestMethod.GET, headers: new Headers() }), callback);
+    };
+    GraphRequest.prototype.routeResponseToPromise = function (request) {
+        var _this = this;
+        return new es6_promise_1.Promise(function (resolve, reject) {
+            _this.routeResponseToCallback(request, function (err, body) {
+                if (err != null) {
+                    reject(err);
+                }
+                else {
+                    resolve(body);
+                }
+            });
+        });
+    };
+    // Given the Request object, make the request and invoke callback
+    GraphRequest.prototype.handleFetch = function (request, callback, options) {
+        var _this = this;
+        ((request.constructor.name === "Request") ? fetch(request) : fetch(request, options)).then(function (response) {
+            _this.convertResponseType(response).then(function (responseValue) {
+                ResponseHandler_1.ResponseHandler.init(response, undefined, responseValue, callback);
+            }).catch(function (error) {
+                ResponseHandler_1.ResponseHandler.init(response, error, undefined, callback);
+            });
+        }).catch(function (error) {
+            ResponseHandler_1.ResponseHandler.init(undefined, error, undefined, callback);
+        });
+    };
+    // Given the Request object, get an auth token from the authProvider, make the fetch call
+    GraphRequest.prototype.routeResponseToCallback = function (request, callback) {
+        var self = this;
+        self.config.authProvider(function (err, accessToken) {
+            if (err == null && accessToken != null) {
+                request = self.configureRequest(request, accessToken);
+                self.handleFetch(request, callback);
+            }
+            else {
+                callback(err, null, null);
+            }
+        });
+    };
+    /*
+     * Help method that's called from the final actions( .get(), .post(), etc.) that after making the request either invokes
+     * routeResponseToCallback() or routeResponseToPromise()
+     */
+    GraphRequest.prototype.sendRequestAndRouteResponse = function (request, callback) {
+        // return a promise when Promises are supported and no callback was provided
+        if (callback == null && typeof es6_promise_1.Promise !== "undefined") {
+            return this.routeResponseToPromise(request);
+        }
+        else {
+            this.routeResponseToCallback(request, callback || function () { });
+        }
+    };
+    GraphRequest.prototype.getStream = function (callback) {
+        var self = this;
+        self.config.authProvider(function (err, accessToken) {
+            if (err === null && accessToken !== null) {
+                var url = self.buildFullUrl();
+                var options_1 = {
+                    method: RequestMethod_1.RequestMethod.GET,
+                    headers: self.getDefaultRequestHeaders(accessToken)
+                };
+                self.responseType(ResponseType_1.ResponseType.STREAM);
+                Object.keys(self._headers).forEach(function (key) { return options_1.headers[key] = self._headers[key]; });
+                self.handleFetch(url, callback, options_1);
+            }
+            else {
+                callback(err, null);
+            }
+        });
+    };
+    GraphRequest.prototype.putStream = function (stream, callback) {
+        var self = this;
+        self.config.authProvider(function (err, accessToken) {
+            if (err === null && accessToken !== null) {
+                var url = self.buildFullUrl();
+                var options_2 = {
+                    method: RequestMethod_1.RequestMethod.PUT,
+                    headers: {
+                        'Content-Type': 'application/octet-stream',
+                    },
+                    body: stream
+                };
+                var defaultHeaders_1 = self.getDefaultRequestHeaders(accessToken);
+                Object.keys(defaultHeaders_1).forEach(function (key) { return options_2.headers[key] = defaultHeaders_1[key]; });
+                Object.keys(self._headers).forEach(function (key) { return options_2.headers[key] = self._headers[key]; });
+                self.handleFetch(url, callback, options_2);
+            }
+        });
+    };
+    GraphRequest.prototype.getDefaultRequestHeaders = function (accessToken) {
+        return {
+            Authorization: "Bearer " + accessToken,
+            SdkVersion: "graph-js-" + common_1.PACKAGE_VERSION
+        };
+    };
+    GraphRequest.prototype.configureRequest = function (request, accessToken) {
+        var self = this, defaultHeaders = self.getDefaultRequestHeaders(accessToken);
+        Object.keys(defaultHeaders).forEach(function (key) { return request.headers.set(key, defaultHeaders[key]); });
+        Object.keys(self._headers).forEach(function (key) { return request.headers.set(key, self._headers[key]); });
+        return request;
+    };
+    // append query strings to the url, accepts either a string like $select=displayName or a dictionary {"$select": "displayName"}
+    GraphRequest.prototype.query = function (queryDictionaryOrString) {
+        if (typeof queryDictionaryOrString === "string") { // is string
+            var queryStr = queryDictionaryOrString;
+            var queryKey = queryStr.split("=")[0];
+            var queryValue = queryStr.split("=")[1];
+            this.urlComponents.otherURLQueryParams[queryKey] = queryValue;
+        }
+        else { // is dictionary
+            for (var key in queryDictionaryOrString) {
+                this.urlComponents.otherURLQueryParams[key] = queryDictionaryOrString[key];
+            }
+        }
+        return this;
+    };
+    // ex: ?$select=displayName&$filter=startsWith(displayName, 'A')
+    // does not include starting ?
+    GraphRequest.prototype.createQueryString = function () {
+        // need to combine first this.urlComponents.oDataQueryParams and this.urlComponents.otherURLQueryParams
+        var q = [];
+        if (Object.keys(this.urlComponents.oDataQueryParams).length != 0) {
+            for (var property in this.urlComponents.oDataQueryParams) {
+                q.push(property + "=" + this.urlComponents.oDataQueryParams[property]);
+            }
+        }
+        if (Object.keys(this.urlComponents.otherURLQueryParams).length != 0) {
+            for (var property in this.urlComponents.otherURLQueryParams) {
+                q.push(property + "=" + this.urlComponents.otherURLQueryParams[property]);
+            }
+        }
+        if (q.length > 0) {
+            return "?" + q.join("&");
+        }
+        return "";
+    };
+    GraphRequest.prototype.convertResponseType = function (response) {
+        var responseValue;
+        if (!this._responseType) {
+            this._responseType = '';
+        }
+        switch (this._responseType.toLowerCase()) {
+            case ResponseType_1.ResponseType.ARRAYBUFFER:
+                responseValue = response.arrayBuffer();
+                break;
+            case ResponseType_1.ResponseType.BLOB:
+                responseValue = response.blob();
+                break;
+            case ResponseType_1.ResponseType.DOCUMENT:
+                // XMLHTTPRequest only :(
+                responseValue = response.json();
+                break;
+            case ResponseType_1.ResponseType.JSON:
+                responseValue = response.json();
+                break;
+            case ResponseType_1.ResponseType.STREAM:
+                responseValue = es6_promise_1.Promise.resolve(response.body);
+                break;
+            case ResponseType_1.ResponseType.TEXT:
+                responseValue = response.text();
+                break;
+            default:
+                responseValue = response.json();
+                break;
+        }
+        return responseValue;
+    };
+    return GraphRequest;
+}());
+exports.GraphRequest = GraphRequest;
+//# sourceMappingURL=GraphRequest.js.map