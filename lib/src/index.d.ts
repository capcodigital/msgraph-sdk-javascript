import { Options } from "./common";
import { GraphRequest } from "./GraphRequest";
export declare class Client {
    config: Options;
    static init(clientOptions?: Options): Client;
    api(path: string): GraphRequest;
}
export * from "./GraphRequest";
export * from "./common";
export * from "./ResponseHandler";
<<<<<<< HEAD
export * from "./OneDriveLargeFileUploadTask";

=======
export * from "./ResponseType";

>>>>>>> cadb721e
<|MERGE_RESOLUTION|>--- conflicted
+++ resolved
@@ -1,17 +1,12 @@
-import { Options } from "./common";
-import { GraphRequest } from "./GraphRequest";
-export declare class Client {
-    config: Options;
-    static init(clientOptions?: Options): Client;
-    api(path: string): GraphRequest;
-}
-export * from "./GraphRequest";
-export * from "./common";
-export * from "./ResponseHandler";
-<<<<<<< HEAD
-export * from "./OneDriveLargeFileUploadTask";
-
-=======
-export * from "./ResponseType";
-
->>>>>>> cadb721e
+import { Options } from "./common";
+import { GraphRequest } from "./GraphRequest";
+export declare class Client {
+    config: Options;
+    static init(clientOptions?: Options): Client;
+    api(path: string): GraphRequest;
+}
+export * from "./GraphRequest";
+export * from "./common";
+export * from "./ResponseHandler";
+export * from "./OneDriveLargeFileUploadTask";
+export * from "./ResponseType";