--- conflicted
+++ resolved
@@ -1,43 +1,39 @@
-export declare let oDataQueryNames: string[];
-export declare const DEFAULT_VERSION = "v1.0";
-export declare const GRAPH_BASE_URL = "https://graph.microsoft.com/";
-<<<<<<< HEAD
-export declare const PACKAGE_VERSION = "1.1.0";
-=======
-export declare const PACKAGE_VERSION = "1.2.0";
->>>>>>> cadb721e
-export interface AuthProviderCallback {
-    (error: any, accessToken: string): void;
-}
-export interface Options {
-    debugLogging?: boolean;
-    defaultVersion?: string;
-    authProvider?: (done: AuthProviderCallback) => void;
-    baseUrl?: string;
-}
-export interface URLComponents {
-    host: string;
-    version: string;
-    path?: string;
-    oDataQueryParams: {
-        [key: string]: string | number;
-    };
-    otherURLQueryParams: {
-        [key: string]: string | number;
-    };
-}
-export interface DefaultRequestHeaders {
-    Authorization: string;
-    SdkVersion: string;
-}
-export interface GraphRequestCallback {
-    (error: GraphError, response: any, rawResponse?: any): void;
-}
-export interface GraphError {
-    statusCode: number;
-    code: string;
-    message: string;
-    requestId: string;
-    date: Date;
-    body: string;
-}
+export declare let oDataQueryNames: string[];
+export declare const DEFAULT_VERSION = "v1.0";
+export declare const GRAPH_BASE_URL = "https://graph.microsoft.com/";
+export declare const PACKAGE_VERSION = "1.2.0";
+export interface AuthProviderCallback {
+    (error: any, accessToken: string): void;
+}
+export interface Options {
+    debugLogging?: boolean;
+    defaultVersion?: string;
+    authProvider?: (done: AuthProviderCallback) => void;
+    baseUrl?: string;
+}
+export interface URLComponents {
+    host: string;
+    version: string;
+    path?: string;
+    oDataQueryParams: {
+        [key: string]: string | number;
+    };
+    otherURLQueryParams: {
+        [key: string]: string | number;
+    };
+}
+export interface DefaultRequestHeaders {
+    Authorization: string;
+    SdkVersion: string;
+}
+export interface GraphRequestCallback {
+    (error: GraphError, response: any, rawResponse?: any): void;
+}
+export interface GraphError {
+    statusCode: number;
+    code: string;
+    message: string;
+    requestId: string;
+    date: Date;
+    body: string;
+}