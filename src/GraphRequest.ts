import { Promise } from 'es6-promise'
import 'isomorphic-fetch';

import { Options, URLComponents, GraphError, oDataQueryNames, GraphRequestCallback, PACKAGE_VERSION } from "./common"
import { ResponseHandler } from "./ResponseHandler"
import { RequestMethod } from './RequestMethod';

export class GraphRequest {
    config: Options;
    urlComponents: URLComponents;
    _headers:{ [key: string] : string|number; } // other headers to pass through to superagent
    _responseType: string;


    constructor(config: Options, path:string) {
        this.config = config;
        this._headers = {};

        this.urlComponents = {
            host: this.config.baseUrl,
            version: this.config.defaultVersion,
            oDataQueryParams: {},
            otherURLQueryParams: {}
        };

        this.parsePath(path);
    }

    public header(headerKey:string, headerValue:string) {
        this._headers[headerKey] = headerValue;
        return this;
    }

    public headers(headers:{ [key: string] : string|number }) {
        for (let key in headers) {
            this._headers[key] = headers[key];
        }
        return this;
    }

    public parsePath(rawPath:string) {
        // break rawPath into this.urlComponents

        // strip out the base url if they passed it in
        if (rawPath.indexOf("https://")!= -1) {
            rawPath = rawPath.replace("https://", "");

            // find where the host ends
            let endOfHostStrPos = rawPath.indexOf("/");
            this.urlComponents.host = "https://" + rawPath.substring(0, endOfHostStrPos); // parse out the host
            // strip the host from rawPath
            rawPath = rawPath.substring(endOfHostStrPos + 1, rawPath.length);

            // then remove the following version
            let endOfVersionStrPos = rawPath.indexOf("/");
            // parse out the version
            this.urlComponents.version = rawPath.substring(0, endOfVersionStrPos);
            // strip version from rawPath
            rawPath = rawPath.substring(endOfVersionStrPos + 1, rawPath.length);
        }
        
        // strip out any leading "/"
        if (rawPath.charAt(0) == "/") {
            rawPath = rawPath.substr(1);
        }
        
        let queryStrPos = rawPath.indexOf("?");
        // let afterPath = 
        if (queryStrPos == -1) {
            // no query string
            this.urlComponents.path = rawPath;
        } else {
            this.urlComponents.path = rawPath.substr(0, queryStrPos);
            
            // capture query string into
            // this.urlComponents.oDataQueryParams
            // and
            // this.urlComponents.otherURLQueryParams

            let queryParams = rawPath.substring(queryStrPos + 1, rawPath.length).split("&");
            for (let queryParam of queryParams) {
                //queryParam:  a=b
                let queryParams = queryParam.split("=");
                let key = queryParams[0];
                let value = queryParams[1];

                if (oDataQueryNames.indexOf(key)) {
                    this.urlComponents.oDataQueryParams[key] = value;
                } else {
                    this.urlComponents.otherURLQueryParams[key] = value;                    
                }
            }
        }
    }

    
    private urlJoin(urlSegments:[string]):String {
        const tr = (s) => s.replace(/\/+$/, '');
        const tl = (s) => s.replace(/^\/+/, '');
        const joiner = (pre, cur) => [tr(pre), tl(cur)].join('/');
        const parts = Array.prototype.slice.call(urlSegments);

        return parts.reduce(joiner);
    }

    public buildFullUrl():string {
        let url = this.urlJoin([this.urlComponents.host,
                                this.urlComponents.version,
                                this.urlComponents.path])
                  + this.createQueryString();

        if (this.config.debugLogging) {
            console.log(url)
        }

        return url;
    }

    version(v:string):GraphRequest {
        this.urlComponents.version = v;
        return this;
    }

    /*
     * Accepts .select("displayName,birthday")
     *     and .select(["displayName", "birthday"])
     *     and .select("displayName", "birthday")
     * 
     */
    select(properties:string|[string]):GraphRequest {
        this.addCsvQueryParamater("$select", properties, arguments);
        return this;
    }

    expand(properties:string|[string]):GraphRequest {
        this.addCsvQueryParamater("$expand", properties, arguments);
        return this;
    }

    orderby(properties:string|[string]):GraphRequest {
        this.addCsvQueryParamater("$orderby", properties, arguments);
        return this;
    }

    
    filter(filterStr:string):GraphRequest {
        this.urlComponents.oDataQueryParams["$filter"] = filterStr;
        return this;
    }

    top(n:number):GraphRequest {
        this.urlComponents.oDataQueryParams["$top"] = n;
        return this;
    }

    skip(n:number):GraphRequest {
        this.urlComponents.oDataQueryParams["$skip"] = n;
        return this;
    }

    skipToken(token:string):GraphRequest {
        this.urlComponents.oDataQueryParams["$skipToken"] = token;
        return this;
    }

    count(count:boolean):GraphRequest {
        this.urlComponents.oDataQueryParams["$count"] = count.toString();
        return this;
    }
    
    responseType(responseType:string):GraphRequest {
        this._responseType = responseType;
        return this;
    }

    // helper for $select, $expand and $orderby (must be comma separated)
    private addCsvQueryParamater(propertyName:string, propertyValue:string|[string], additionalProperties:IArguments) {
        // if there are already $propertyName value there, append a ","
        this.urlComponents.oDataQueryParams[propertyName] = this.urlComponents.oDataQueryParams[propertyName] ? this.urlComponents.oDataQueryParams[propertyName] + "," : "";

        let allValues:string[] = [];

        if (typeof propertyValue === "string") {
            allValues.push(propertyValue);
        } else { // propertyValue passed in as array
            allValues = allValues.concat(propertyValue);
        }

        // merge in additionalProperties
        if (additionalProperties.length > 1 && typeof propertyValue === "string") {
            allValues = Array.prototype.slice.call(additionalProperties);
        }

        this.urlComponents.oDataQueryParams[propertyName] += allValues.join(",");
    }


    delete(callback?:GraphRequestCallback):Promise<any> {
        let url = this.buildFullUrl();
        return this.sendRequestAndRouteResponse(
            new Request(url, { method: RequestMethod.DELETE, headers: new Headers() }),
            callback
        );
    }

    patch(content:any, callback?:GraphRequestCallback):Promise<any> {
        let url = this.buildFullUrl();
        
        return this.sendRequestAndRouteResponse(
            new Request(
                url,
                { 
                    method: RequestMethod.PATCH,
                    body: content,
                    headers: new Headers(({ 'Content-Type' : 'application/json' })) 
                }),
            callback
        );
    }

    post(content:any, callback?:GraphRequestCallback):Promise<any> {
        let url = this.buildFullUrl();
        return this.sendRequestAndRouteResponse(
            new Request(
                url,
                {
                    method: RequestMethod.POST,
                    body: content,
                    headers: new Headers(({ 'Content-Type' : 'application/json'})) 
                 }),
            callback
        );
    }

    put(content:any, callback?:GraphRequestCallback):Promise<any> {
        let url = this.buildFullUrl();
        return this.sendRequestAndRouteResponse(
            new Request(
                url,
                { 
                    method: RequestMethod.PUT,
                    body: content,
                    headers: new Headers({ 'Content-Type' : 'application/octet-stream' })
                }),
            callback
        );
    }

    // request aliases
    // alias for post
    create(content:any, callback?:GraphRequestCallback):Promise<any> {
        return this.post(content, callback);
    }

    // alias for patch
    update(content:any, callback?:GraphRequestCallback):Promise<any> {
        return this.patch(content, callback);
    }

    del(callback?:GraphRequestCallback):Promise<any> {
        return this.delete(callback);
    }

    get(callback?:GraphRequestCallback):Promise<any> {
        let url = this.buildFullUrl();
        return this.sendRequestAndRouteResponse(
            new Request(url, { method: RequestMethod.GET, headers: new Headers() }),
            callback
        );
    }


    // Given the built SuperAgentRequest, get an auth token from the authProvider, make the request and return a promise
    private routeResponseToPromise(request: Request) {
        return new Promise((resolve, reject) => {
            this.routeResponseToCallback(request, (err, body) => {
                if (err != null) {
                    reject(err);
                } else {
                    resolve(body);
                }
            });
        });
    }

    // Given the built SuperAgentRequest, get an auth token from the authProvider, make the request and invoke the callback
    private routeResponseToCallback(request: Request, callback: GraphRequestCallback) {
        this.config.authProvider((err, accessToken) => {
            if (err == null && accessToken != null) {
                fetch(this.configureRequest(request, accessToken)).then((response) => {
                    this.convertResponseType(response).then((responseValue) => {
                        ResponseHandler.init(response, undefined, responseValue, callback);
                    }).catch((error) => {
                        ResponseHandler.init(response, error, undefined, callback)                        
                    });
                }).catch((error) => {
                    ResponseHandler.init(undefined, error, undefined, callback)
                });
            } else {
                callback(err, null, null);
            }
        });
    }

    /*
     * Help method that's called from the final actions( .get(), .post(), etc.) that after making the request either invokes
     * routeResponseToCallback() or routeResponseToPromise()
     */
    private sendRequestAndRouteResponse(request: Request, callback?:GraphRequestCallback):Promise<any> {
        // return a promise when Promises are supported and no callback was provided
        if (callback == null && typeof Promise !== "undefined") {
            return this.routeResponseToPromise(request);
        } else {
            this.routeResponseToCallback(request, callback || function(){});
        }
    }

    getStream(callback:GraphRequestCallback) {
        this.config.authProvider((err, accessToken) => {
            if (err === null && accessToken !== null) {
                let url = this.buildFullUrl();
                callback(null, this.configureRequest(
                    new Request(url, { method: RequestMethod.GET, headers: new Headers()}),
                    accessToken));
            } else {
                callback(err, null);
            }
        });
    }

    putStream(stream:any, callback:Function) {
        this.config.authProvider((err, accessToken) => {
            if (err === null && accessToken !== null) {
                let url = this.buildFullUrl();
                let req: Request = this.configureRequest(
                    new Request(
                        url,
                        { 
                            method: RequestMethod.PUT,
                            headers: new Headers({ 'Content-Type' : 'application/octet-stream' }) 
                        }),
                    accessToken
                );
                stream
                    .pipe(req)
                    .on('error', function(err) {
                        callback(err, null)
                    })
                    .on('end', function() {
                        callback(null)
                    });
            }
        });
    }

<<<<<<< HEAD
    private configureRequest(request: Request, accessToken:string): Request {
        request.headers.append('Authorization', 'Bearer ' + accessToken);
        request.headers.append('SdkVersion', "graph-js-" + packageInfo.version);
=======
    private configureRequest(requestBuilder:request.SuperAgentRequest, accessToken:string):request.SuperAgentRequest {
        let request = requestBuilder
            .set('Authorization', 'Bearer ' + accessToken)
            .set(this._headers)
            .set('SdkVersion', "graph-js-" + PACKAGE_VERSION)

        if (this._responseType !== undefined) {
            request.responseType(this._responseType);
        }
>>>>>>> 9a086ac4

        Object.keys(this._headers).forEach((key) => request.headers.set(key, this._headers[key] as string));
        return request;
    }

    // append query strings to the url, accepts either a string like $select=displayName or a dictionary {"$select": "displayName"}
    query(queryDictionaryOrString:string|{ [key: string] : string|number; }):GraphRequest {
        if (typeof queryDictionaryOrString === "string") { // is string
            let queryStr = queryDictionaryOrString;
            //split .query("$select=displayName") into key and balue
            let queryKey = queryStr.split("=")[0];
            let queryValue = queryStr.split("=")[1];

            this.urlComponents.otherURLQueryParams[queryKey] = queryValue;
        } else { // is dictionary
            for (let key in queryDictionaryOrString) {
                this.urlComponents.otherURLQueryParams[key] = queryDictionaryOrString[key];
            }
        }
        return this;
    }
    
    // ex: ?$select=displayName&$filter=startsWith(displayName, 'A')
    // does not include starting ?
    private createQueryString():string {
        // need to combine first this.urlComponents.oDataQueryParams and this.urlComponents.otherURLQueryParams
        let q:string[] = [];

        if (Object.keys(this.urlComponents.oDataQueryParams).length != 0) {
            for (let property in this.urlComponents.oDataQueryParams) {
                q.push(property + "=" + this.urlComponents.oDataQueryParams[property]);
            }
        }
        
        if (Object.keys(this.urlComponents.otherURLQueryParams).length != 0) {
            for (let property in this.urlComponents.otherURLQueryParams) {
                q.push(property + "=" + this.urlComponents.otherURLQueryParams[property]);
            }
        }

        if (q.length > 0) {
            return "?" + q.join("&");
        }

        return "";        
    }
    
    private convertResponseType(response: Response): Promise<any> {
        let responseValue: any;
        if (!this._responseType) {
            this._responseType = '';
        }
        switch (this._responseType.toLowerCase()) {
            case "arraybuffer" :
                responseValue = response.arrayBuffer();
                break;
            case "blob" :
                responseValue = response.blob();
                break;
            case "document" :
                // XMLHTTPRequest only :(
                responseValue = response.json();
                break;
            case "json" :
                responseValue = response.json();
                break;
            case "text" :
                responseValue = response.text();
                break;
            default:
                responseValue = response.json();
                break;
        }
        return responseValue;
    }
}<|MERGE_RESOLUTION|>--- conflicted
+++ resolved
@@ -353,21 +353,9 @@
         });
     }
 
-<<<<<<< HEAD
     private configureRequest(request: Request, accessToken:string): Request {
         request.headers.append('Authorization', 'Bearer ' + accessToken);
         request.headers.append('SdkVersion', "graph-js-" + packageInfo.version);
-=======
-    private configureRequest(requestBuilder:request.SuperAgentRequest, accessToken:string):request.SuperAgentRequest {
-        let request = requestBuilder
-            .set('Authorization', 'Bearer ' + accessToken)
-            .set(this._headers)
-            .set('SdkVersion', "graph-js-" + PACKAGE_VERSION)
-
-        if (this._responseType !== undefined) {
-            request.responseType(this._responseType);
-        }
->>>>>>> 9a086ac4
 
         Object.keys(this._headers).forEach((key) => request.headers.set(key, this._headers[key] as string));
         return request;
